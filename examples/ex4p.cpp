--- conflicted
+++ resolved
@@ -53,232 +53,6 @@
 {
 
 private:
-<<<<<<< HEAD
-	HypreParMatrix *A;
-	ParFiniteElementSpace *fespace;
-
-	//kernel operators
-	HypreParMatrix *P_d_HSkewDiv_Hdiv;
-
-	HypreParMatrix *P_H1_HDivSkew;
-	HypreParMatrix *H1_KernelMat;
-	HypreBoomerAMG *amgH1_Kernel;
-
-	//"image" operators
-	HypreParMatrix *P_H1_Hdiv;
-	HypreParMatrix *H1_ImageMat;
-	HypreBoomerAMG *amgH1_Image;
-
-	HypreParMatrix *HDivSkewMat;
-	HypreSmoother * smootherdiv;
-	HypreSmoother * smootherDivSkew;
-
-	CGSolver *pcgKernel;
-	CGSolver *pcgImage;
-
-	Vector *f;
-	Vector *fKernel, *uKernel;
-	Vector *fImage, *uImage;
-	Vector *fDivSkew, *uDivSkew;
-
-	bool exactSolves;
-
-public:
-	div4dPrec(HypreParMatrix *AUser, ParFiniteElementSpace *fespaceUser, const Array<int> &essBnd, int orderKernel=1, bool exactSolvesUser=false)
-	{
-		A = AUser;
-		fespace = fespaceUser;
-		ParMesh *pmesh = fespace->GetParMesh();
-		int dim = pmesh->Dimension();
-
-		exactSolves = exactSolvesUser;
-
-
-
-
-		int orderIm=1;  //H1  --> H(div)
-		int orderKer=orderKernel; //DivSkew V --> H(div)
-
-
-
-		smootherdiv = new HypreSmoother(*A, 16, 3);
-
-		Array<int> Hdiv_essDof(fespace->GetVSize()); Hdiv_essDof = 0;
-		fespace->GetEssentialVDofs(essBnd, Hdiv_essDof);
-
-
-
-
-		//setup the H1 FESpace for the kernel
-		FiniteElementCollection* fecH1Kernel;
-		   if(orderKer==1) fecH1Kernel = new LinearFECollection;
-		   else fecH1Kernel = new QuadraticFECollection;
-		ParFiniteElementSpace *H1KernelFESpace = new ParFiniteElementSpace(pmesh, fecH1Kernel, 6, Ordering::byVDIM);
-		Array<int> H1Kernel_essDof(H1KernelFESpace->GetVSize()); H1Kernel_essDof = 0;
-		H1KernelFESpace->GetEssentialVDofs(essBnd, H1Kernel_essDof);
-
-
-		//setup the H(DivSkew) FESpace for the kernel
-		FiniteElementCollection* fecHDivSkewKernel;
-		   if(orderKer==1) fecHDivSkewKernel = new DivSkew1_4DFECollection;
-//		   else fecHDivSkewKernel = new DivSkewFull1_4DFECollection;
-		ParFiniteElementSpace *HDivSkewKernelFESpace = new ParFiniteElementSpace(pmesh, fecHDivSkewKernel);
-		Array<int> HDivSkewKernel_essDof(HDivSkewKernelFESpace->GetVSize()); HDivSkewKernel_essDof = 0;
-		HDivSkewKernelFESpace->GetEssentialVDofs(essBnd, HDivSkewKernel_essDof);
-
-
-		//setup the FESpace for the H1 injection
-		FiniteElementCollection* fecH1Vec;
-		   if(orderIm==1) fecH1Vec = new LinearFECollection;
-		   else fecH1Vec = new QuadraticFECollection;
-		ParFiniteElementSpace *H1_ImageFESpace = new ParFiniteElementSpace(pmesh, fecH1Vec, dim, Ordering::byVDIM);
-		Array<int> H1Image_essDof(H1_ImageFESpace->GetVSize()); H1Image_essDof = 0;
-		H1_ImageFESpace->GetEssentialVDofs(essBnd, H1Image_essDof);
-
-
-
-		//setup the H1 preconditioner for the kernel
-		ParBilinearForm* H1Varf = new ParBilinearForm(H1KernelFESpace);
-		H1Varf->AddDomainIntegrator(new VectorDiffusionIntegrator(6));
-		H1Varf->AddDomainIntegrator(new VectorMassIntegrator(6));
-		H1Varf->Assemble();
-		H1Varf->Finalize();
-		SparseMatrix &matH1(H1Varf->SpMat());
-		for(int dof=0; dof<H1Kernel_essDof.Size(); dof++) if(H1Kernel_essDof[dof]<0) matH1.EliminateRowCol(dof);
-		H1_KernelMat = H1Varf->ParallelAssemble();
-		delete H1Varf;
-		amgH1_Kernel = new HypreBoomerAMG(*H1_KernelMat);
-		amgH1_Kernel->SetSystemsOptions(6);
-
-		//setup the H1 preconditioner for the image
-		ParBilinearForm* H1VecVarf = new ParBilinearForm(H1_ImageFESpace);
-		H1VecVarf->AddDomainIntegrator(new VectorDiffusionIntegrator);
-		H1VecVarf->AddDomainIntegrator(new VectorMassIntegrator);
-		H1VecVarf->Assemble();
-		H1VecVarf->Finalize();
-		SparseMatrix &matH1Vec(H1VecVarf->SpMat());
-		for(int dof=0; dof<H1Image_essDof.Size(); dof++) if(H1Image_essDof[dof]<0) matH1Vec.EliminateRowCol(dof);
-		H1_ImageMat = H1VecVarf->ParallelAssemble();
-		delete H1VecVarf;
-		amgH1_Image = new HypreBoomerAMG(*H1_ImageMat);
-		amgH1_Image->SetSystemsOptions(dim);
-
-
-		//setup the injection of H1 into H(DivSkew)
-		ParDiscreteLinearOperator *disInterpolIm = new ParDiscreteLinearOperator(H1KernelFESpace, HDivSkewKernelFESpace);
-		disInterpolIm->AddDomainInterpolator(new IdentityInterpolator);
-		disInterpolIm->Assemble();
-		disInterpolIm->Finalize();
-		SparseMatrix* smatIDIm = &(disInterpolIm->SpMat());
-		smatIDIm->EliminateCols(H1Kernel_essDof);
-		for(int dof=0; dof<HDivSkewKernel_essDof.Size(); dof++) if(HDivSkewKernel_essDof[dof]<0) smatIDIm->EliminateRow(dof);
-		P_H1_HDivSkew = disInterpolIm->ParallelAssemble();
-		delete disInterpolIm;
-
-		//setup the injection of H1 into H(div)
-		ParDiscreteLinearOperator *disInterpol = new ParDiscreteLinearOperator(H1_ImageFESpace, fespace);
-		disInterpol->AddDomainInterpolator(new IdentityInterpolator);
-		disInterpol->Assemble();
-		disInterpol->Finalize();
-		SparseMatrix* smatID = &(disInterpol->SpMat());
-		smatID->EliminateCols(H1Image_essDof);
-		for(int dof=0; dof<Hdiv_essDof.Size(); dof++) if(Hdiv_essDof[dof]<0) smatID->EliminateRow(dof);
-		P_H1_Hdiv = disInterpol->ParallelAssemble();
-		delete disInterpol;
-
-
-
-
-		//setup the injection of the DivSkew(H(DivSkew)) into H(div)
-		ParDiscreteLinearOperator *disDivSkew = new ParDiscreteLinearOperator(HDivSkewKernelFESpace, fespace);
-		disDivSkew->AddDomainInterpolator(new DivSkewInterpolator);
-		disDivSkew->Assemble();
-		disDivSkew->Finalize();
-		SparseMatrix* smatDivSkew= &(disDivSkew->SpMat());
-		smatDivSkew->EliminateCols(HDivSkewKernel_essDof);
-		for(int dof=0; dof<Hdiv_essDof.Size(); dof++) if(Hdiv_essDof[dof]<0) smatDivSkew->EliminateRow(dof);
-		P_d_HSkewDiv_Hdiv = disDivSkew->ParallelAssemble();
-		delete disDivSkew;
-
-
-		//setup the smoother for H(DivSkew)
-		ParBilinearForm *a_HDivSkew = new ParBilinearForm(HDivSkewKernelFESpace);
-		a_HDivSkew->AddDomainIntegrator(new DivSkewDivSkewIntegrator);
-		a_HDivSkew->AddDomainIntegrator(new VectorFE_DivSkewMassIntegrator);
-		a_HDivSkew->Assemble();
-		a_HDivSkew->Finalize();
-		SparseMatrix &matHDivSkew(a_HDivSkew->SpMat());
-		for(int dof=0; dof<HDivSkewKernel_essDof.Size(); dof++) if(HDivSkewKernel_essDof[dof]<0) matHDivSkew.EliminateRowCol(dof);
-		HDivSkewMat = a_HDivSkew->ParallelAssemble();
-		delete a_HDivSkew;
-		smootherDivSkew = new HypreSmoother(*HDivSkewMat, 16, 3);
-
-
-
-
-		f = new Vector(fespace->GetTrueVSize());
-
-		fKernel = new Vector(H1KernelFESpace->GetTrueVSize());
-		uKernel = new Vector(H1KernelFESpace->GetTrueVSize());
-
-		fImage = new Vector(H1_ImageFESpace->GetTrueVSize());
-		uImage = new Vector(H1_ImageFESpace->GetTrueVSize());
-
-		fDivSkew = new Vector(HDivSkewKernelFESpace->GetTrueVSize());
-		uDivSkew = new Vector(HDivSkewKernelFESpace->GetTrueVSize());
-
-
-		amgH1_Kernel->Mult(*fKernel, *uKernel);
-		amgH1_Image->Mult(*fImage, *uImage);
-
-		pcgKernel = new CGSolver(MPI_COMM_WORLD);
-		pcgKernel->SetOperator(*H1_KernelMat);
-		pcgKernel->SetPreconditioner(*amgH1_Kernel);
-		pcgKernel->SetRelTol(1e-16);
-		pcgKernel->SetMaxIter(100000000);
-		pcgKernel->SetPrintLevel(-2);
-
-		pcgImage = new CGSolver(MPI_COMM_WORLD);
-		pcgImage->SetOperator(*H1_ImageMat);
-		pcgImage->SetPreconditioner(*amgH1_Image);
-		pcgImage->SetRelTol(1e-16);
-		pcgImage->SetMaxIter(100000000);
-		pcgImage->SetPrintLevel(-2);
-
-	}
-
-	void setExactSolve(bool exSol)
-	{
-		exactSolves = exSol;
-	}
-
-	virtual void Mult(const Vector &x, Vector &y) const
-	{
-		smootherdiv->Mult(x,y);
-
-		P_H1_Hdiv->MultTranspose(x,*fImage);
-		*uImage = 0.0;
-		if(exactSolves) pcgImage->Mult(*fImage, *uImage);
-		else amgH1_Image->Mult(*fImage, *uImage);
-		P_H1_Hdiv->Mult(1.0, *uImage, 1.0, y);
-
-
-		*uDivSkew = 0.0;
-		P_d_HSkewDiv_Hdiv->MultTranspose(x,*fDivSkew);
-
-			smootherDivSkew->Mult(*fDivSkew, *uDivSkew);
-
-			P_H1_HDivSkew->MultTranspose(*fDivSkew,*fKernel);
-				*uKernel = 0.0;
-				if(exactSolves) pcgKernel->Mult(*fKernel, *uKernel);
-				else amgH1_Kernel->Mult(*fKernel, *uKernel);
-			P_H1_HDivSkew->Mult(1.0, *uKernel, 1.0, *uDivSkew);
-
-		P_d_HSkewDiv_Hdiv->Mult(1.0, *uDivSkew, 1.0, y);
-	}
-
-	virtual void SetOperator(const Operator &op) {};
-=======
    HypreParMatrix *A;
    ParFiniteElementSpace *fespace;
 
@@ -513,7 +287,6 @@
    }
 
    virtual void SetOperator(const Operator &op) {};
->>>>>>> e8d880f9
 
 };
 
@@ -544,15 +317,9 @@
    args.AddOption(&order, "-o", "--order",
                   "Finite element order (polynomial degree).");
    args.AddOption(&sequ_ref_levels, "-sr", "--seqrefinement",
-<<<<<<< HEAD
-                     "Number of sequential refinement steps.");
-   args.AddOption(&par_ref_levels, "-pr", "--parrefinement",
-                     "Number of parallel refinement steps.");
-=======
                   "Number of sequential refinement steps.");
    args.AddOption(&par_ref_levels, "-pr", "--parrefinement",
                   "Number of parallel refinement steps.");
->>>>>>> e8d880f9
    args.AddOption(&set_bc, "-bc", "--impose-bc", "-no-bc", "--dont-impose-bc",
                   "Impose or not essential boundary conditions.");
    args.AddOption(&freq, "-f", "--frequency", "Set the frequency for the exact"
@@ -616,13 +383,8 @@
    // 6. Define a parallel finite element space on the parallel mesh. Here we
    //    use the Raviart-Thomas finite elements of the specified order.
    FiniteElementCollection *fec;
-<<<<<<< HEAD
-   if(dim==4) fec = new RT0_4DFECollection;
-   else fec = new RT_FECollection(order-1, dim);
-=======
    if (dim==4) { fec = new RT0_4DFECollection; }
    else { fec = new RT_FECollection(order-1, dim); }
->>>>>>> e8d880f9
    ParFiniteElementSpace *fespace = new ParFiniteElementSpace(pmesh, fec);
    HYPRE_Int size = fespace->GlobalTrueVSize();
    if (myid == 0)
@@ -714,19 +476,11 @@
       ParFiniteElementSpace *prec_fespace =
          (a->StaticCondensationIsEnabled() ? a->SCParFESpace() : fespace);
       if (dim == 2)   { prec = new HypreAMS(A, prec_fespace); }
-<<<<<<< HEAD
-      else if(dim==3) { prec = new HypreADS(A, prec_fespace); }
-      else if(dim==4) prec = new div4dPrec(&A, fespace, ess_bdr, order, false);
-      else prec = NULL;
-   }
-   if(prec!=NULL) pcg->SetPreconditioner(*prec);
-=======
       else if (dim==3) { prec = new HypreADS(A, prec_fespace); }
       else if (dim==4) { prec = new div4dPrec(&A, fespace, ess_bdr, order, false); }
       else { prec = NULL; }
    }
    if (prec!=NULL) { pcg->SetPreconditioner(*prec); }
->>>>>>> e8d880f9
    pcg->Mult(B, X);
 
    // 13. Recover the parallel grid function corresponding to X. This is the
@@ -771,11 +525,7 @@
 
    // 17. Free the used memory.
    delete pcg;
-<<<<<<< HEAD
-   if(prec!=NULL) delete prec;
-=======
    if (prec!=NULL) { delete prec; }
->>>>>>> e8d880f9
    delete hfes;
    delete hfec;
    delete a;
@@ -797,27 +547,6 @@
 {
    int dim = p.Size();
 
-<<<<<<< HEAD
-   if(dim==4)
-   {
-	   F(0) = sin(M_PI*p(0));
-	   F(1) = sin(M_PI*p(1));
-	   F(2) = sin(M_PI*p(2));
-	   F(3) = sin(M_PI*p(3));
-   }
-   else
-   {
-	   double x = p(0);
-	   double y = p(1);
-	   // double z = (dim == 3) ? p(2) : 0.0;
-
-	   F(0) = cos(kappa*x)*sin(kappa*y);
-	   F(1) = cos(kappa*y)*sin(kappa*x);
-	   if (dim == 3)
-	   {
-		  F(2) = 0.0;
-	   }
-=======
    if (dim==4)
    {
       F(0) = sin(M_PI*p(0));
@@ -837,7 +566,6 @@
       {
          F(2) = 0.0;
       }
->>>>>>> e8d880f9
    }
 }
 
@@ -845,31 +573,6 @@
 void f_exact(const Vector &p, Vector &f)
 {
    int dim = p.Size();
-<<<<<<< HEAD
-   if(dim==4)
-   {
-	   f(0) = sin(M_PI*p(0));
-	   f(1) = sin(M_PI*p(1));
-	   f(2) = sin(M_PI*p(2));
-	   f(3) = sin(M_PI*p(3));
-
-	   f *= (1.0+M_PI*M_PI);
-   }
-   else
-   {
-	   double x = p(0);
-	   double y = p(1);
-	   // double z = (dim == 3) ? p(2) : 0.0;
-
-	   double temp = 1 + 2*kappa*kappa;
-
-	   f(0) = temp*cos(kappa*x)*sin(kappa*y);
-	   f(1) = temp*cos(kappa*y)*sin(kappa*x);
-	   if (dim == 3)
-	   {
-		  f(2) = 0;
-	   }
-=======
    if (dim==4)
    {
       f(0) = sin(M_PI*p(0));
@@ -893,6 +596,5 @@
       {
          f(2) = 0;
       }
->>>>>>> e8d880f9
    }
 }