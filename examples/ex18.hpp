//                  MFEM Example 18 - Serial/Parallel Shared Code

#include "mfem.hpp"

using namespace std;
using namespace mfem;

// Problem definition
// extern int problem;

// Maximum characteristic speed (updated by integrators)
// extern double max_char_speed;

// extern const int num_equation;
// extern const double specific_heat_ratio;
// extern const double gas_constant;

// Time-dependent operator for the right-hand side of the ODE representing the
// DG weak form.
<<<<<<< HEAD
// class FE_Evolution : public TimeDependentOperator
// {
// private:
//    const int dim;

//    FiniteElementSpace &vfes;
//    Operator &A;
//    SparseMatrix &Aflux;
//    DenseTensor Me_inv;

//    mutable Vector state;
//    mutable DenseMatrix f;
//    mutable DenseTensor flux;
//    mutable Vector z;

//    void GetFlux(const DenseMatrix &state_, DenseTensor &flux_) const;

// public:
//    FE_Evolution(FiniteElementSpace &vfes_,
//                 Operator &A_, SparseMatrix &Aflux_);

//    virtual void Mult(const Vector &x, Vector &y) const;

//    virtual ~FE_Evolution() { }
// };

// // Implements a simple Rusanov flux
// class RiemannSolver
// {
// private:
//    Vector flux1;
//    Vector flux2;

// public:
//    RiemannSolver();
//    double Eval(const Vector &state1, const Vector &state2,
//                const Vector &nor, Vector &flux);
// };


// // Constant (in time) mixed bilinear form multiplying the flux grid function.
// // The form is (vec(v), grad(w)) where the trial space = vector L2 space (mesh
// // dim) and test space = scalar L2 space.
// class DomainIntegrator : public BilinearFormIntegrator
// {
// private:
//    Vector shape;
//    DenseMatrix flux;
//    DenseMatrix dshapedr;
//    DenseMatrix dshapedx;

// public:
//    DomainIntegrator(const int dim);

//    virtual void AssembleElementMatrix2(const FiniteElement &trial_fe,
//                                        const FiniteElement &test_fe,
//                                        ElementTransformation &Tr,
//                                        DenseMatrix &elmat);
// };

// // Interior face term: <F.n(u),[w]>
// class FaceIntegrator : public NonlinearFormIntegrator
// {
// private:
//    RiemannSolver rsolver;
//    Vector shape1;
//    Vector shape2;
//    Vector funval1;
//    Vector funval2;
//    Vector nor;
//    Vector fluxN;

// public:
//    FaceIntegrator(RiemannSolver &rsolver_, const int dim);

//    virtual void AssembleFaceVector(const FiniteElement &el1,
//                                    const FiniteElement &el2,
//                                    FaceElementTransformations &Tr,
//                                    const Vector &elfun, Vector &elvect);
// };

// // Implementation of class FE_Evolution
// FE_Evolution::FE_Evolution(FiniteElementSpace &vfes_,
//                            Operator &A_, SparseMatrix &Aflux_)
//    : TimeDependentOperator(A_.Height()),
//      dim(vfes_.GetFE(0)->GetDim()),
//      vfes(vfes_),
//      A(A_),
//      Aflux(Aflux_),
//      Me_inv(vfes.GetFE(0)->GetDof(), vfes.GetFE(0)->GetDof(), vfes.GetNE()),
//      state(num_equation),
//      f(num_equation, dim),
//      flux(vfes.GetNDofs(), dim, num_equation),
//      z(A.Height())
// {
//    // Standard local assembly and inversion for energy mass matrices.
//    const int dof = vfes.GetFE(0)->GetDof();
//    DenseMatrix Me(dof);
//    DenseMatrixInverse inv(&Me);
//    MassIntegrator mi;
//    for (int i = 0; i < vfes.GetNE(); i++)
//    {
//       mi.AssembleElementMatrix(*vfes.GetFE(i), *vfes.GetElementTransformation(i), Me);
//       inv.Factor();
//       inv.GetInverseMatrix(Me_inv(i));
//    }
// }

// void FE_Evolution::Mult(const Vector &x, Vector &y) const
// {
//    // 0. Reset wavespeed computation before operator application.
//    max_char_speed = 0.;

//    // 1. Create the vector z with the face terms -<F.n(u), [w]>.
//    A.Mult(x, z);

//    // 2. Add the element terms.
//    // i.  computing the flux approximately as a grid function by interpolating
//    //     at the solution nodes.
//    // ii. multiplying this grid function by a (constant) mixed bilinear form for
//    //     each of the num_equation, computing (F(u), grad(w)) for each equation.

//    DenseMatrix xmat(x.GetData(), vfes.GetNDofs(), num_equation);
//    GetFlux(xmat, flux);

//    for (int k = 0; k < num_equation; k++)
//    {
//       Vector fk(flux(k).GetData(), dim * vfes.GetNDofs());
//       Vector zk(z.GetData() + k * vfes.GetNDofs(), vfes.GetNDofs());
//       Aflux.AddMult(fk, zk);
//    }

//    // 3. Multiply element-wise by the inverse mass matrices.
//    Vector zval;
//    Array<int> vdofs;
//    const int dof = vfes.GetFE(0)->GetDof();
//    DenseMatrix zmat, ymat(dof, num_equation);

//    for (int i = 0; i < vfes.GetNE(); i++)
//    {
//       // Return the vdofs ordered byNODES
//       vfes.GetElementVDofs(i, vdofs);
//       z.GetSubVector(vdofs, zval);
//       zmat.UseExternalData(zval.GetData(), dof, num_equation);
//       mfem::Mult(Me_inv(i), zmat, ymat);
//       y.SetSubVector(vdofs, ymat.GetData());
//    }
// }

// // Physicality check (at end)
// bool StateIsPhysical(const Vector &state, const int dim);

// // Pressure (EOS) computation
// inline double ComputePressure(const Vector &state, int dim)
// {
//    const double den = state(0);
//    const Vector den_vel(state.GetData() + 1, dim);
//    const double den_energy = state(1 + dim);

//    double den_vel2 = 0;
//    for (int d = 0; d < dim; d++) { den_vel2 += den_vel(d) * den_vel(d); }
//    den_vel2 /= den;

//    return (specific_heat_ratio - 1.0) * (den_energy - 0.5 * den_vel2);
// }

// // Compute the vector flux F(u)
// void ComputeFlux(const Vector &state, int dim, DenseMatrix &flux)
// {
//    const double den = state(0);
//    const Vector den_vel(state.GetData() + 1, dim);
//    const double den_energy = state(1 + dim);

//    MFEM_ASSERT(StateIsPhysical(state, dim), "");

//    const double pres = ComputePressure(state, dim);

//    for (int d = 0; d < dim; d++)
//    {
//       flux(0, d) = den_vel(d);
//       for (int i = 0; i < dim; i++)
//       {
//          flux(1+i, d) = den_vel(i) * den_vel(d) / den;
//       }
//       flux(1+d, d) += pres;
//    }

//    const double H = (den_energy + pres) / den;
//    for (int d = 0; d < dim; d++)
//    {
//       flux(1+dim, d) = den_vel(d) * H;
//    }
// }

// // Compute the scalar F(u).n
// void ComputeFluxDotN(const Vector &state, const Vector &nor,
//                      Vector &fluxN)
// {
//    // NOTE: nor in general is not a unit normal
//    const int dim = nor.Size();
//    const double den = state(0);
//    const Vector den_vel(state.GetData() + 1, dim);
//    const double den_energy = state(1 + dim);

//    MFEM_ASSERT(StateIsPhysical(state, dim), "");

//    const double pres = ComputePressure(state, dim);

//    double den_velN = 0;
//    for (int d = 0; d < dim; d++) { den_velN += den_vel(d) * nor(d); }

//    fluxN(0) = den_velN;
//    for (int d = 0; d < dim; d++)
//    {
//       fluxN(1+d) = den_velN * den_vel(d) / den + pres * nor(d);
//    }

//    const double H = (den_energy + pres) / den;
//    fluxN(1 + dim) = den_velN * H;
// }

// // Compute the maximum characteristic speed.
// inline double ComputeMaxCharSpeed(const Vector &state, const int dim)
// {
//    const double den = state(0);
//    const Vector den_vel(state.GetData() + 1, dim);

//    double den_vel2 = 0;
//    for (int d = 0; d < dim; d++) { den_vel2 += den_vel(d) * den_vel(d); }
//    den_vel2 /= den;

//    const double pres = ComputePressure(state, dim);
//    const double sound = sqrt(specific_heat_ratio * pres / den);
//    const double vel = sqrt(den_vel2 / den);

//    return vel + sound;
// }

// // Compute the flux at solution nodes.
// void FE_Evolution::GetFlux(const DenseMatrix &x_, DenseTensor &flux_) const
// {
//    const int flux_dof = flux_.SizeI();
//    const int flux_dim = flux_.SizeJ();

//    for (int i = 0; i < flux_dof; i++)
//    {
//       for (int k = 0; k < num_equation; k++) { state(k) = x_(i, k); }
//       ComputeFlux(state, flux_dim, f);

//       for (int d = 0; d < flux_dim; d++)
//       {
//          for (int k = 0; k < num_equation; k++)
//          {
//             flux_(i, d, k) = f(k, d);
//          }
//       }

//       // Update max char speed
//       const double mcs = ComputeMaxCharSpeed(state, flux_dim);
//       if (mcs > max_char_speed) { max_char_speed = mcs; }
//    }
// }

// // Implementation of class RiemannSolver
// RiemannSolver::RiemannSolver() :
//    flux1(num_equation),
//    flux2(num_equation) { }

// double RiemannSolver::Eval(const Vector &state1, const Vector &state2,
//                            const Vector &nor, Vector &flux)
// {
//    // NOTE: nor in general is not a unit normal
//    const int dim = nor.Size();

//    MFEM_ASSERT(StateIsPhysical(state1, dim), "");
//    MFEM_ASSERT(StateIsPhysical(state2, dim), "");

//    const double maxE1 = ComputeMaxCharSpeed(state1, dim);
//    const double maxE2 = ComputeMaxCharSpeed(state2, dim);

//    const double maxE = max(maxE1, maxE2);

//    ComputeFluxDotN(state1, nor, flux1);
//    ComputeFluxDotN(state2, nor, flux2);

//    double normag = 0;
//    for (int i = 0; i < dim; i++)
//    {
//       normag += nor(i) * nor(i);
//    }
//    normag = sqrt(normag);

//    for (int i = 0; i < num_equation; i++)
//    {
//       flux(i) = 0.5 * (flux1(i) + flux2(i))
//                 - 0.5 * maxE * (state2(i) - state1(i)) * normag;
//    }

//    return maxE;
// }

// // Implementation of class DomainIntegrator
// DomainIntegrator::DomainIntegrator(const int dim) : flux(num_equation, dim) { }

// void DomainIntegrator::AssembleElementMatrix2(const FiniteElement &trial_fe,
//                                               const FiniteElement &test_fe,
//                                               ElementTransformation &Tr,
//                                               DenseMatrix &elmat)
// {
//    // Assemble the form (vec(v), grad(w))

//    // Trial space = vector L2 space (mesh dim)
//    // Test space  = scalar L2 space

//    const int dof_trial = trial_fe.GetDof();
//    const int dof_test = test_fe.GetDof();
//    const int dim = trial_fe.GetDim();

//    shape.SetSize(dof_trial);
//    dshapedr.SetSize(dof_test, dim);
//    dshapedx.SetSize(dof_test, dim);

//    elmat.SetSize(dof_test, dof_trial * dim);
//    elmat = 0.0;

//    const int maxorder = max(trial_fe.GetOrder(), test_fe.GetOrder());
//    const int intorder = 2 * maxorder;
//    const IntegrationRule *ir = &IntRules.Get(trial_fe.GetGeomType(), intorder);

//    for (int i = 0; i < ir->GetNPoints(); i++)
//    {
//       const IntegrationPoint &ip = ir->IntPoint(i);

//       // Calculate the shape functions
//       trial_fe.CalcShape(ip, shape);
//       shape *= ip.weight;

//       // Compute the physical gradients of the test functions
//       Tr.SetIntPoint(&ip);
//       test_fe.CalcDShape(ip, dshapedr);
//       Mult(dshapedr, Tr.AdjugateJacobian(), dshapedx);

//       for (int d = 0; d < dim; d++)
//       {
//          for (int j = 0; j < dof_test; j++)
//          {
//             for (int k = 0; k < dof_trial; k++)
//             {
//                elmat(j, k + d * dof_trial) += shape(k) * dshapedx(j, d);
//             }
//          }
//       }
//    }
// }

// // Implementation of class FaceIntegrator
// FaceIntegrator::FaceIntegrator(RiemannSolver &rsolver_, const int dim) :
//    rsolver(rsolver_),
//    funval1(num_equation),
//    funval2(num_equation),
//    nor(dim),
//    fluxN(num_equation) { }

// void FaceIntegrator::AssembleFaceVector(const FiniteElement &el1,
//                                         const FiniteElement &el2,
//                                         FaceElementTransformations &Tr,
//                                         const Vector &elfun, Vector &elvect)
// {
//    // Compute the term <F.n(u),[w]> on the interior faces.
//    const int dof1 = el1.GetDof();
//    const int dof2 = el2.GetDof();

//    shape1.SetSize(dof1);
//    shape2.SetSize(dof2);

//    elvect.SetSize((dof1 + dof2) * num_equation);
//    elvect = 0.0;

//    DenseMatrix elfun1_mat(elfun.GetData(), dof1, num_equation);
//    DenseMatrix elfun2_mat(elfun.GetData() + dof1 * num_equation, dof2,
//                           num_equation);

//    DenseMatrix elvect1_mat(elvect.GetData(), dof1, num_equation);
//    DenseMatrix elvect2_mat(elvect.GetData() + dof1 * num_equation, dof2,
//                            num_equation);

//    // Integration order calculation from DGTraceIntegrator
//    int intorder;
//    if (Tr.Elem2No >= 0)
//       intorder = (min(Tr.Elem1->OrderW(), Tr.Elem2->OrderW()) +
//                   2*max(el1.GetOrder(), el2.GetOrder()));
//    else
//    {
//       intorder = Tr.Elem1->OrderW() + 2*el1.GetOrder();
//    }
//    if (el1.Space() == FunctionSpace::Pk)
//    {
//       intorder++;
//    }
//    const IntegrationRule *ir = &IntRules.Get(Tr.GetGeometryType(), intorder);

//    for (int i = 0; i < ir->GetNPoints(); i++)
//    {
//       const IntegrationPoint &ip = ir->IntPoint(i);

//       Tr.SetAllIntPoints(&ip); // set face and element int. points

//       // Calculate basis functions on both elements at the face
//       el1.CalcShape(Tr.GetElement1IntPoint(), shape1);
//       el2.CalcShape(Tr.GetElement2IntPoint(), shape2);

//       // Interpolate elfun at the point
//       elfun1_mat.MultTranspose(shape1, funval1);
//       elfun2_mat.MultTranspose(shape2, funval2);

//       // Get the normal vector and the flux on the face
//       CalcOrtho(Tr.Jacobian(), nor);
//       const double mcs = rsolver.Eval(funval1, funval2, nor, fluxN);

//       // Update max char speed
//       if (mcs > max_char_speed) { max_char_speed = mcs; }

//       fluxN *= ip.weight;
//       for (int k = 0; k < num_equation; k++)
//       {
//          for (int s = 0; s < dof1; s++)
//          {
//             elvect1_mat(s, k) -= fluxN(k) * shape1(s);
//          }
//          for (int s = 0; s < dof2; s++)
//          {
//             elvect2_mat(s, k) += fluxN(k) * shape2(s);
//          }
//       }
//    }
// }

// // Check that the state is physical - enabled in debug mode
// bool StateIsPhysical(const Vector &state, const int dim)
// {
//    const double den = state(0);
//    const Vector den_vel(state.GetData() + 1, dim);
//    const double den_energy = state(1 + dim);

//    if (den < 0)
//    {
//       cout << "Negative density: ";
//       for (int i = 0; i < state.Size(); i++)
//       {
//          cout << state(i) << " ";
//       }
//       cout << endl;
//       return false;
//    }
//    if (den_energy <= 0)
//    {
//       cout << "Negative energy: ";
//       for (int i = 0; i < state.Size(); i++)
//       {
//          cout << state(i) << " ";
//       }
//       cout << endl;
//       return false;
//    }

//    double den_vel2 = 0;
//    for (int i = 0; i < dim; i++) { den_vel2 += den_vel(i) * den_vel(i); }
//    den_vel2 /= den;

//    const double pres = (specific_heat_ratio - 1.0) * (den_energy - 0.5 * den_vel2);

//    if (pres <= 0)
//    {
//       cout << "Negative pressure: " << pres << ", state: ";
//       for (int i = 0; i < state.Size(); i++)
//       {
//          cout << state(i) << " ";
//       }
//       cout << endl;
//       return false;
//    }
//    return true;
// }

// // Initial condition
// void InitialCondition(const Vector &x, Vector &y)
// {
//    MFEM_ASSERT(x.Size() == 2, "");

//    double radius = 0, Minf = 0, beta = 0;
//    if (problem == 1)
//    {
//       // "Fast vortex"
//       radius = 0.2;
//       Minf = 0.5;
//       beta = 1. / 5.;
//    }
//    else if (problem == 2)
//    {
//       // "Slow vortex"
//       radius = 0.2;
//       Minf = 0.05;
//       beta = 1. / 50.;
//    }
//    else
//    {
//       mfem_error("Cannot recognize problem."
//                  "Options are: 1 - fast vortex, 2 - slow vortex");
//    }

//    const double xc = 0.0, yc = 0.0;

//    // Nice units
//    const double vel_inf = 1.;
//    const double den_inf = 1.;

//    // Derive remainder of background state from this and Minf
//    const double pres_inf = (den_inf / specific_heat_ratio) * (vel_inf / Minf) *
//                            (vel_inf / Minf);
//    const double temp_inf = pres_inf / (den_inf * gas_constant);

//    double r2rad = 0.0;
//    r2rad += (x(0) - xc) * (x(0) - xc);
//    r2rad += (x(1) - yc) * (x(1) - yc);
//    r2rad /= (radius * radius);

//    const double shrinv1 = 1.0 / (specific_heat_ratio - 1.);

//    const double velX = vel_inf * (1 - beta * (x(1) - yc) / radius * exp(
//                                      -0.5 * r2rad));
//    const double velY = vel_inf * beta * (x(0) - xc) / radius * exp(-0.5 * r2rad);
//    const double vel2 = velX * velX + velY * velY;

//    const double specific_heat = gas_constant * specific_heat_ratio * shrinv1;
//    const double temp = temp_inf - 0.5 * (vel_inf * beta) *
//                        (vel_inf * beta) / specific_heat * exp(-r2rad);

//    const double den = den_inf * pow(temp/temp_inf, shrinv1);
//    const double pres = den * gas_constant * temp;
//    const double energy = shrinv1 * pres / den + 0.5 * vel2;

//    y(0) = den;
//    y(1) = den * velX;
//    y(2) = den * velY;
//    y(3) = den * energy;
// }
=======
class FE_Evolution : public TimeDependentOperator
{
private:
   const int dim;

   FiniteElementSpace &vfes;
   Operator &A;
   SparseMatrix &Aflux;
   DenseTensor Me_inv;

   mutable Vector state;
   mutable DenseMatrix f;
   mutable DenseTensor flux;
   mutable Vector z;

   void GetFlux(const DenseMatrix &state_, DenseTensor &flux_) const;

public:
   FE_Evolution(FiniteElementSpace &vfes_,
                Operator &A_, SparseMatrix &Aflux_);

   virtual void Mult(const Vector &x, Vector &y) const;

   virtual ~FE_Evolution() { }
};

// Implements a simple Rusanov flux
class RiemannSolver
{
private:
   Vector flux1;
   Vector flux2;

public:
   RiemannSolver();
   double Eval(const Vector &state1, const Vector &state2,
               const Vector &nor, Vector &flux);
};

// Interior face term: <F.n(u),[w]>
class FaceIntegrator : public NonlinearFormIntegrator
{
private:
   RiemannSolver rsolver;
   Vector shape1;
   Vector shape2;
   Vector funval1;
   Vector funval2;
   Vector nor;
   Vector fluxN;

public:
   FaceIntegrator(RiemannSolver &rsolver_, const int dim);

   virtual void AssembleFaceVector(const FiniteElement &el1,
                                   const FiniteElement &el2,
                                   FaceElementTransformations &Tr,
                                   const Vector &elfun, Vector &elvect);
};

// Implementation of class FE_Evolution
FE_Evolution::FE_Evolution(FiniteElementSpace &vfes_,
                           Operator &A_, SparseMatrix &Aflux_)
   : TimeDependentOperator(A_.Height()),
     dim(vfes_.GetFE(0)->GetDim()),
     vfes(vfes_),
     A(A_),
     Aflux(Aflux_),
     Me_inv(vfes.GetFE(0)->GetDof(), vfes.GetFE(0)->GetDof(), vfes.GetNE()),
     state(num_equation),
     f(num_equation, dim),
     flux(vfes.GetNDofs(), dim, num_equation),
     z(A.Height())
{
   // Standard local assembly and inversion for energy mass matrices.
   const int dof = vfes.GetFE(0)->GetDof();
   DenseMatrix Me(dof);
   DenseMatrixInverse inv(&Me);
   MassIntegrator mi;
   for (int i = 0; i < vfes.GetNE(); i++)
   {
      mi.AssembleElementMatrix(*vfes.GetFE(i), *vfes.GetElementTransformation(i), Me);
      inv.Factor();
      inv.GetInverseMatrix(Me_inv(i));
   }
}

void FE_Evolution::Mult(const Vector &x, Vector &y) const
{
   // 0. Reset wavespeed computation before operator application.
   max_char_speed = 0.;

   // 1. Create the vector z with the face terms -<F.n(u), [w]>.
   A.Mult(x, z);

   // 2. Add the element terms.
   // i.  computing the flux approximately as a grid function by interpolating
   //     at the solution nodes.
   // ii. multiplying this grid function by a (constant) mixed bilinear form for
   //     each of the num_equation, computing (F(u), grad(w)) for each equation.

   DenseMatrix xmat(x.GetData(), vfes.GetNDofs(), num_equation);
   GetFlux(xmat, flux);

   for (int k = 0; k < num_equation; k++)
   {
      Vector fk(flux(k).GetData(), dim * vfes.GetNDofs());
      Vector zk(z.GetData() + k * vfes.GetNDofs(), vfes.GetNDofs());
      Aflux.AddMult(fk, zk);
   }

   // 3. Multiply element-wise by the inverse mass matrices.
   Vector zval;
   Array<int> vdofs;
   const int dof = vfes.GetFE(0)->GetDof();
   DenseMatrix zmat, ymat(dof, num_equation);

   for (int i = 0; i < vfes.GetNE(); i++)
   {
      // Return the vdofs ordered byNODES
      vfes.GetElementVDofs(i, vdofs);
      z.GetSubVector(vdofs, zval);
      zmat.UseExternalData(zval.GetData(), dof, num_equation);
      mfem::Mult(Me_inv(i), zmat, ymat);
      y.SetSubVector(vdofs, ymat.GetData());
   }
}

// Physicality check (at end)
bool StateIsPhysical(const Vector &state, const int dim);

// Pressure (EOS) computation
inline double ComputePressure(const Vector &state, int dim)
{
   const double den = state(0);
   const Vector den_vel(state.GetData() + 1, dim);
   const double den_energy = state(1 + dim);

   double den_vel2 = 0;
   for (int d = 0; d < dim; d++) { den_vel2 += den_vel(d) * den_vel(d); }
   den_vel2 /= den;

   return (specific_heat_ratio - 1.0) * (den_energy - 0.5 * den_vel2);
}

// Compute the vector flux F(u)
void ComputeFlux(const Vector &state, int dim, DenseMatrix &flux)
{
   const double den = state(0);
   const Vector den_vel(state.GetData() + 1, dim);
   const double den_energy = state(1 + dim);

   MFEM_ASSERT(StateIsPhysical(state, dim), "");

   const double pres = ComputePressure(state, dim);

   for (int d = 0; d < dim; d++)
   {
      flux(0, d) = den_vel(d);
      for (int i = 0; i < dim; i++)
      {
         flux(1+i, d) = den_vel(i) * den_vel(d) / den;
      }
      flux(1+d, d) += pres;
   }

   const double H = (den_energy + pres) / den;
   for (int d = 0; d < dim; d++)
   {
      flux(1+dim, d) = den_vel(d) * H;
   }
}

// Compute the scalar F(u).n
void ComputeFluxDotN(const Vector &state, const Vector &nor,
                     Vector &fluxN)
{
   // NOTE: nor in general is not a unit normal
   const int dim = nor.Size();
   const double den = state(0);
   const Vector den_vel(state.GetData() + 1, dim);
   const double den_energy = state(1 + dim);

   MFEM_ASSERT(StateIsPhysical(state, dim), "");

   const double pres = ComputePressure(state, dim);

   double den_velN = 0;
   for (int d = 0; d < dim; d++) { den_velN += den_vel(d) * nor(d); }

   fluxN(0) = den_velN;
   for (int d = 0; d < dim; d++)
   {
      fluxN(1+d) = den_velN * den_vel(d) / den + pres * nor(d);
   }

   const double H = (den_energy + pres) / den;
   fluxN(1 + dim) = den_velN * H;
}

// Compute the maximum characteristic speed.
inline double ComputeMaxCharSpeed(const Vector &state, const int dim)
{
   const double den = state(0);
   const Vector den_vel(state.GetData() + 1, dim);

   double den_vel2 = 0;
   for (int d = 0; d < dim; d++) { den_vel2 += den_vel(d) * den_vel(d); }
   den_vel2 /= den;

   const double pres = ComputePressure(state, dim);
   const double sound = sqrt(specific_heat_ratio * pres / den);
   const double vel = sqrt(den_vel2 / den);

   return vel + sound;
}

// Compute the flux at solution nodes.
void FE_Evolution::GetFlux(const DenseMatrix &x_, DenseTensor &flux_) const
{
   const int flux_dof = flux_.SizeI();
   const int flux_dim = flux_.SizeJ();

   for (int i = 0; i < flux_dof; i++)
   {
      for (int k = 0; k < num_equation; k++) { state(k) = x_(i, k); }
      ComputeFlux(state, flux_dim, f);

      for (int d = 0; d < flux_dim; d++)
      {
         for (int k = 0; k < num_equation; k++)
         {
            flux_(i, d, k) = f(k, d);
         }
      }

      // Update max char speed
      const double mcs = ComputeMaxCharSpeed(state, flux_dim);
      if (mcs > max_char_speed) { max_char_speed = mcs; }
   }
}

// Implementation of class RiemannSolver
RiemannSolver::RiemannSolver() :
   flux1(num_equation),
   flux2(num_equation) { }

double RiemannSolver::Eval(const Vector &state1, const Vector &state2,
                           const Vector &nor, Vector &flux)
{
   // NOTE: nor in general is not a unit normal
   const int dim = nor.Size();

   MFEM_ASSERT(StateIsPhysical(state1, dim), "");
   MFEM_ASSERT(StateIsPhysical(state2, dim), "");

   const double maxE1 = ComputeMaxCharSpeed(state1, dim);
   const double maxE2 = ComputeMaxCharSpeed(state2, dim);

   const double maxE = max(maxE1, maxE2);

   ComputeFluxDotN(state1, nor, flux1);
   ComputeFluxDotN(state2, nor, flux2);

   double normag = 0;
   for (int i = 0; i < dim; i++)
   {
      normag += nor(i) * nor(i);
   }
   normag = sqrt(normag);

   for (int i = 0; i < num_equation; i++)
   {
      flux(i) = 0.5 * (flux1(i) + flux2(i))
                - 0.5 * maxE * (state2(i) - state1(i)) * normag;
   }

   return maxE;
}

// Implementation of class FaceIntegrator
FaceIntegrator::FaceIntegrator(RiemannSolver &rsolver_, const int dim) :
   rsolver(rsolver_),
   funval1(num_equation),
   funval2(num_equation),
   nor(dim),
   fluxN(num_equation) { }

void FaceIntegrator::AssembleFaceVector(const FiniteElement &el1,
                                        const FiniteElement &el2,
                                        FaceElementTransformations &Tr,
                                        const Vector &elfun, Vector &elvect)
{
   // Compute the term <F.n(u),[w]> on the interior faces.
   const int dof1 = el1.GetDof();
   const int dof2 = el2.GetDof();

   shape1.SetSize(dof1);
   shape2.SetSize(dof2);

   elvect.SetSize((dof1 + dof2) * num_equation);
   elvect = 0.0;

   DenseMatrix elfun1_mat(elfun.GetData(), dof1, num_equation);
   DenseMatrix elfun2_mat(elfun.GetData() + dof1 * num_equation, dof2,
                          num_equation);

   DenseMatrix elvect1_mat(elvect.GetData(), dof1, num_equation);
   DenseMatrix elvect2_mat(elvect.GetData() + dof1 * num_equation, dof2,
                           num_equation);

   // Integration order calculation from DGTraceIntegrator
   int intorder;
   if (Tr.Elem2No >= 0)
      intorder = (min(Tr.Elem1->OrderW(), Tr.Elem2->OrderW()) +
                  2*max(el1.GetOrder(), el2.GetOrder()));
   else
   {
      intorder = Tr.Elem1->OrderW() + 2*el1.GetOrder();
   }
   if (el1.Space() == FunctionSpace::Pk)
   {
      intorder++;
   }
   const IntegrationRule *ir = &IntRules.Get(Tr.GetGeometryType(), intorder);

   for (int i = 0; i < ir->GetNPoints(); i++)
   {
      const IntegrationPoint &ip = ir->IntPoint(i);

      Tr.SetAllIntPoints(&ip); // set face and element int. points

      // Calculate basis functions on both elements at the face
      el1.CalcShape(Tr.GetElement1IntPoint(), shape1);
      el2.CalcShape(Tr.GetElement2IntPoint(), shape2);

      // Interpolate elfun at the point
      elfun1_mat.MultTranspose(shape1, funval1);
      elfun2_mat.MultTranspose(shape2, funval2);

      // Get the normal vector and the flux on the face
      CalcOrtho(Tr.Jacobian(), nor);
      const double mcs = rsolver.Eval(funval1, funval2, nor, fluxN);

      // Update max char speed
      if (mcs > max_char_speed) { max_char_speed = mcs; }

      fluxN *= ip.weight;
      for (int k = 0; k < num_equation; k++)
      {
         for (int s = 0; s < dof1; s++)
         {
            elvect1_mat(s, k) -= fluxN(k) * shape1(s);
         }
         for (int s = 0; s < dof2; s++)
         {
            elvect2_mat(s, k) += fluxN(k) * shape2(s);
         }
      }
   }
}

// Check that the state is physical - enabled in debug mode
bool StateIsPhysical(const Vector &state, const int dim)
{
   const double den = state(0);
   const Vector den_vel(state.GetData() + 1, dim);
   const double den_energy = state(1 + dim);

   if (den < 0)
   {
      cout << "Negative density: ";
      for (int i = 0; i < state.Size(); i++)
      {
         cout << state(i) << " ";
      }
      cout << endl;
      return false;
   }
   if (den_energy <= 0)
   {
      cout << "Negative energy: ";
      for (int i = 0; i < state.Size(); i++)
      {
         cout << state(i) << " ";
      }
      cout << endl;
      return false;
   }

   double den_vel2 = 0;
   for (int i = 0; i < dim; i++) { den_vel2 += den_vel(i) * den_vel(i); }
   den_vel2 /= den;

   const double pres = (specific_heat_ratio - 1.0) * (den_energy - 0.5 * den_vel2);

   if (pres <= 0)
   {
      cout << "Negative pressure: " << pres << ", state: ";
      for (int i = 0; i < state.Size(); i++)
      {
         cout << state(i) << " ";
      }
      cout << endl;
      return false;
   }
   return true;
}

// Initial condition
void InitialCondition(const Vector &x, Vector &y)
{
   MFEM_ASSERT(x.Size() == 2, "");

   double radius = 0, Minf = 0, beta = 0;
   if (problem == 1)
   {
      // "Fast vortex"
      radius = 0.2;
      Minf = 0.5;
      beta = 1. / 5.;
   }
   else if (problem == 2)
   {
      // "Slow vortex"
      radius = 0.2;
      Minf = 0.05;
      beta = 1. / 50.;
   }
   else
   {
      mfem_error("Cannot recognize problem."
                 "Options are: 1 - fast vortex, 2 - slow vortex");
   }

   const double xc = 0.0, yc = 0.0;

   // Nice units
   const double vel_inf = 1.;
   const double den_inf = 1.;

   // Derive remainder of background state from this and Minf
   const double pres_inf = (den_inf / specific_heat_ratio) * (vel_inf / Minf) *
                           (vel_inf / Minf);
   const double temp_inf = pres_inf / (den_inf * gas_constant);

   double r2rad = 0.0;
   r2rad += (x(0) - xc) * (x(0) - xc);
   r2rad += (x(1) - yc) * (x(1) - yc);
   r2rad /= (radius * radius);

   const double shrinv1 = 1.0 / (specific_heat_ratio - 1.);

   const double velX = vel_inf * (1 - beta * (x(1) - yc) / radius * exp(
                                     -0.5 * r2rad));
   const double velY = vel_inf * beta * (x(0) - xc) / radius * exp(-0.5 * r2rad);
   const double vel2 = velX * velX + velY * velY;

   const double specific_heat = gas_constant * specific_heat_ratio * shrinv1;
   const double temp = temp_inf - 0.5 * (vel_inf * beta) *
                       (vel_inf * beta) / specific_heat * exp(-r2rad);

   const double den = den_inf * pow(temp/temp_inf, shrinv1);
   const double pres = den * gas_constant * temp;
   const double energy = shrinv1 * pres / den + 0.5 * vel2;

   y(0) = den;
   y(1) = den * velX;
   y(2) = den * velY;
   y(3) = den * energy;
}
>>>>>>> 701870a7
<|MERGE_RESOLUTION|>--- conflicted
+++ resolved
@@ -17,554 +17,6 @@
 
 // Time-dependent operator for the right-hand side of the ODE representing the
 // DG weak form.
-<<<<<<< HEAD
-// class FE_Evolution : public TimeDependentOperator
-// {
-// private:
-//    const int dim;
-
-//    FiniteElementSpace &vfes;
-//    Operator &A;
-//    SparseMatrix &Aflux;
-//    DenseTensor Me_inv;
-
-//    mutable Vector state;
-//    mutable DenseMatrix f;
-//    mutable DenseTensor flux;
-//    mutable Vector z;
-
-//    void GetFlux(const DenseMatrix &state_, DenseTensor &flux_) const;
-
-// public:
-//    FE_Evolution(FiniteElementSpace &vfes_,
-//                 Operator &A_, SparseMatrix &Aflux_);
-
-//    virtual void Mult(const Vector &x, Vector &y) const;
-
-//    virtual ~FE_Evolution() { }
-// };
-
-// // Implements a simple Rusanov flux
-// class RiemannSolver
-// {
-// private:
-//    Vector flux1;
-//    Vector flux2;
-
-// public:
-//    RiemannSolver();
-//    double Eval(const Vector &state1, const Vector &state2,
-//                const Vector &nor, Vector &flux);
-// };
-
-
-// // Constant (in time) mixed bilinear form multiplying the flux grid function.
-// // The form is (vec(v), grad(w)) where the trial space = vector L2 space (mesh
-// // dim) and test space = scalar L2 space.
-// class DomainIntegrator : public BilinearFormIntegrator
-// {
-// private:
-//    Vector shape;
-//    DenseMatrix flux;
-//    DenseMatrix dshapedr;
-//    DenseMatrix dshapedx;
-
-// public:
-//    DomainIntegrator(const int dim);
-
-//    virtual void AssembleElementMatrix2(const FiniteElement &trial_fe,
-//                                        const FiniteElement &test_fe,
-//                                        ElementTransformation &Tr,
-//                                        DenseMatrix &elmat);
-// };
-
-// // Interior face term: <F.n(u),[w]>
-// class FaceIntegrator : public NonlinearFormIntegrator
-// {
-// private:
-//    RiemannSolver rsolver;
-//    Vector shape1;
-//    Vector shape2;
-//    Vector funval1;
-//    Vector funval2;
-//    Vector nor;
-//    Vector fluxN;
-
-// public:
-//    FaceIntegrator(RiemannSolver &rsolver_, const int dim);
-
-//    virtual void AssembleFaceVector(const FiniteElement &el1,
-//                                    const FiniteElement &el2,
-//                                    FaceElementTransformations &Tr,
-//                                    const Vector &elfun, Vector &elvect);
-// };
-
-// // Implementation of class FE_Evolution
-// FE_Evolution::FE_Evolution(FiniteElementSpace &vfes_,
-//                            Operator &A_, SparseMatrix &Aflux_)
-//    : TimeDependentOperator(A_.Height()),
-//      dim(vfes_.GetFE(0)->GetDim()),
-//      vfes(vfes_),
-//      A(A_),
-//      Aflux(Aflux_),
-//      Me_inv(vfes.GetFE(0)->GetDof(), vfes.GetFE(0)->GetDof(), vfes.GetNE()),
-//      state(num_equation),
-//      f(num_equation, dim),
-//      flux(vfes.GetNDofs(), dim, num_equation),
-//      z(A.Height())
-// {
-//    // Standard local assembly and inversion for energy mass matrices.
-//    const int dof = vfes.GetFE(0)->GetDof();
-//    DenseMatrix Me(dof);
-//    DenseMatrixInverse inv(&Me);
-//    MassIntegrator mi;
-//    for (int i = 0; i < vfes.GetNE(); i++)
-//    {
-//       mi.AssembleElementMatrix(*vfes.GetFE(i), *vfes.GetElementTransformation(i), Me);
-//       inv.Factor();
-//       inv.GetInverseMatrix(Me_inv(i));
-//    }
-// }
-
-// void FE_Evolution::Mult(const Vector &x, Vector &y) const
-// {
-//    // 0. Reset wavespeed computation before operator application.
-//    max_char_speed = 0.;
-
-//    // 1. Create the vector z with the face terms -<F.n(u), [w]>.
-//    A.Mult(x, z);
-
-//    // 2. Add the element terms.
-//    // i.  computing the flux approximately as a grid function by interpolating
-//    //     at the solution nodes.
-//    // ii. multiplying this grid function by a (constant) mixed bilinear form for
-//    //     each of the num_equation, computing (F(u), grad(w)) for each equation.
-
-//    DenseMatrix xmat(x.GetData(), vfes.GetNDofs(), num_equation);
-//    GetFlux(xmat, flux);
-
-//    for (int k = 0; k < num_equation; k++)
-//    {
-//       Vector fk(flux(k).GetData(), dim * vfes.GetNDofs());
-//       Vector zk(z.GetData() + k * vfes.GetNDofs(), vfes.GetNDofs());
-//       Aflux.AddMult(fk, zk);
-//    }
-
-//    // 3. Multiply element-wise by the inverse mass matrices.
-//    Vector zval;
-//    Array<int> vdofs;
-//    const int dof = vfes.GetFE(0)->GetDof();
-//    DenseMatrix zmat, ymat(dof, num_equation);
-
-//    for (int i = 0; i < vfes.GetNE(); i++)
-//    {
-//       // Return the vdofs ordered byNODES
-//       vfes.GetElementVDofs(i, vdofs);
-//       z.GetSubVector(vdofs, zval);
-//       zmat.UseExternalData(zval.GetData(), dof, num_equation);
-//       mfem::Mult(Me_inv(i), zmat, ymat);
-//       y.SetSubVector(vdofs, ymat.GetData());
-//    }
-// }
-
-// // Physicality check (at end)
-// bool StateIsPhysical(const Vector &state, const int dim);
-
-// // Pressure (EOS) computation
-// inline double ComputePressure(const Vector &state, int dim)
-// {
-//    const double den = state(0);
-//    const Vector den_vel(state.GetData() + 1, dim);
-//    const double den_energy = state(1 + dim);
-
-//    double den_vel2 = 0;
-//    for (int d = 0; d < dim; d++) { den_vel2 += den_vel(d) * den_vel(d); }
-//    den_vel2 /= den;
-
-//    return (specific_heat_ratio - 1.0) * (den_energy - 0.5 * den_vel2);
-// }
-
-// // Compute the vector flux F(u)
-// void ComputeFlux(const Vector &state, int dim, DenseMatrix &flux)
-// {
-//    const double den = state(0);
-//    const Vector den_vel(state.GetData() + 1, dim);
-//    const double den_energy = state(1 + dim);
-
-//    MFEM_ASSERT(StateIsPhysical(state, dim), "");
-
-//    const double pres = ComputePressure(state, dim);
-
-//    for (int d = 0; d < dim; d++)
-//    {
-//       flux(0, d) = den_vel(d);
-//       for (int i = 0; i < dim; i++)
-//       {
-//          flux(1+i, d) = den_vel(i) * den_vel(d) / den;
-//       }
-//       flux(1+d, d) += pres;
-//    }
-
-//    const double H = (den_energy + pres) / den;
-//    for (int d = 0; d < dim; d++)
-//    {
-//       flux(1+dim, d) = den_vel(d) * H;
-//    }
-// }
-
-// // Compute the scalar F(u).n
-// void ComputeFluxDotN(const Vector &state, const Vector &nor,
-//                      Vector &fluxN)
-// {
-//    // NOTE: nor in general is not a unit normal
-//    const int dim = nor.Size();
-//    const double den = state(0);
-//    const Vector den_vel(state.GetData() + 1, dim);
-//    const double den_energy = state(1 + dim);
-
-//    MFEM_ASSERT(StateIsPhysical(state, dim), "");
-
-//    const double pres = ComputePressure(state, dim);
-
-//    double den_velN = 0;
-//    for (int d = 0; d < dim; d++) { den_velN += den_vel(d) * nor(d); }
-
-//    fluxN(0) = den_velN;
-//    for (int d = 0; d < dim; d++)
-//    {
-//       fluxN(1+d) = den_velN * den_vel(d) / den + pres * nor(d);
-//    }
-
-//    const double H = (den_energy + pres) / den;
-//    fluxN(1 + dim) = den_velN * H;
-// }
-
-// // Compute the maximum characteristic speed.
-// inline double ComputeMaxCharSpeed(const Vector &state, const int dim)
-// {
-//    const double den = state(0);
-//    const Vector den_vel(state.GetData() + 1, dim);
-
-//    double den_vel2 = 0;
-//    for (int d = 0; d < dim; d++) { den_vel2 += den_vel(d) * den_vel(d); }
-//    den_vel2 /= den;
-
-//    const double pres = ComputePressure(state, dim);
-//    const double sound = sqrt(specific_heat_ratio * pres / den);
-//    const double vel = sqrt(den_vel2 / den);
-
-//    return vel + sound;
-// }
-
-// // Compute the flux at solution nodes.
-// void FE_Evolution::GetFlux(const DenseMatrix &x_, DenseTensor &flux_) const
-// {
-//    const int flux_dof = flux_.SizeI();
-//    const int flux_dim = flux_.SizeJ();
-
-//    for (int i = 0; i < flux_dof; i++)
-//    {
-//       for (int k = 0; k < num_equation; k++) { state(k) = x_(i, k); }
-//       ComputeFlux(state, flux_dim, f);
-
-//       for (int d = 0; d < flux_dim; d++)
-//       {
-//          for (int k = 0; k < num_equation; k++)
-//          {
-//             flux_(i, d, k) = f(k, d);
-//          }
-//       }
-
-//       // Update max char speed
-//       const double mcs = ComputeMaxCharSpeed(state, flux_dim);
-//       if (mcs > max_char_speed) { max_char_speed = mcs; }
-//    }
-// }
-
-// // Implementation of class RiemannSolver
-// RiemannSolver::RiemannSolver() :
-//    flux1(num_equation),
-//    flux2(num_equation) { }
-
-// double RiemannSolver::Eval(const Vector &state1, const Vector &state2,
-//                            const Vector &nor, Vector &flux)
-// {
-//    // NOTE: nor in general is not a unit normal
-//    const int dim = nor.Size();
-
-//    MFEM_ASSERT(StateIsPhysical(state1, dim), "");
-//    MFEM_ASSERT(StateIsPhysical(state2, dim), "");
-
-//    const double maxE1 = ComputeMaxCharSpeed(state1, dim);
-//    const double maxE2 = ComputeMaxCharSpeed(state2, dim);
-
-//    const double maxE = max(maxE1, maxE2);
-
-//    ComputeFluxDotN(state1, nor, flux1);
-//    ComputeFluxDotN(state2, nor, flux2);
-
-//    double normag = 0;
-//    for (int i = 0; i < dim; i++)
-//    {
-//       normag += nor(i) * nor(i);
-//    }
-//    normag = sqrt(normag);
-
-//    for (int i = 0; i < num_equation; i++)
-//    {
-//       flux(i) = 0.5 * (flux1(i) + flux2(i))
-//                 - 0.5 * maxE * (state2(i) - state1(i)) * normag;
-//    }
-
-//    return maxE;
-// }
-
-// // Implementation of class DomainIntegrator
-// DomainIntegrator::DomainIntegrator(const int dim) : flux(num_equation, dim) { }
-
-// void DomainIntegrator::AssembleElementMatrix2(const FiniteElement &trial_fe,
-//                                               const FiniteElement &test_fe,
-//                                               ElementTransformation &Tr,
-//                                               DenseMatrix &elmat)
-// {
-//    // Assemble the form (vec(v), grad(w))
-
-//    // Trial space = vector L2 space (mesh dim)
-//    // Test space  = scalar L2 space
-
-//    const int dof_trial = trial_fe.GetDof();
-//    const int dof_test = test_fe.GetDof();
-//    const int dim = trial_fe.GetDim();
-
-//    shape.SetSize(dof_trial);
-//    dshapedr.SetSize(dof_test, dim);
-//    dshapedx.SetSize(dof_test, dim);
-
-//    elmat.SetSize(dof_test, dof_trial * dim);
-//    elmat = 0.0;
-
-//    const int maxorder = max(trial_fe.GetOrder(), test_fe.GetOrder());
-//    const int intorder = 2 * maxorder;
-//    const IntegrationRule *ir = &IntRules.Get(trial_fe.GetGeomType(), intorder);
-
-//    for (int i = 0; i < ir->GetNPoints(); i++)
-//    {
-//       const IntegrationPoint &ip = ir->IntPoint(i);
-
-//       // Calculate the shape functions
-//       trial_fe.CalcShape(ip, shape);
-//       shape *= ip.weight;
-
-//       // Compute the physical gradients of the test functions
-//       Tr.SetIntPoint(&ip);
-//       test_fe.CalcDShape(ip, dshapedr);
-//       Mult(dshapedr, Tr.AdjugateJacobian(), dshapedx);
-
-//       for (int d = 0; d < dim; d++)
-//       {
-//          for (int j = 0; j < dof_test; j++)
-//          {
-//             for (int k = 0; k < dof_trial; k++)
-//             {
-//                elmat(j, k + d * dof_trial) += shape(k) * dshapedx(j, d);
-//             }
-//          }
-//       }
-//    }
-// }
-
-// // Implementation of class FaceIntegrator
-// FaceIntegrator::FaceIntegrator(RiemannSolver &rsolver_, const int dim) :
-//    rsolver(rsolver_),
-//    funval1(num_equation),
-//    funval2(num_equation),
-//    nor(dim),
-//    fluxN(num_equation) { }
-
-// void FaceIntegrator::AssembleFaceVector(const FiniteElement &el1,
-//                                         const FiniteElement &el2,
-//                                         FaceElementTransformations &Tr,
-//                                         const Vector &elfun, Vector &elvect)
-// {
-//    // Compute the term <F.n(u),[w]> on the interior faces.
-//    const int dof1 = el1.GetDof();
-//    const int dof2 = el2.GetDof();
-
-//    shape1.SetSize(dof1);
-//    shape2.SetSize(dof2);
-
-//    elvect.SetSize((dof1 + dof2) * num_equation);
-//    elvect = 0.0;
-
-//    DenseMatrix elfun1_mat(elfun.GetData(), dof1, num_equation);
-//    DenseMatrix elfun2_mat(elfun.GetData() + dof1 * num_equation, dof2,
-//                           num_equation);
-
-//    DenseMatrix elvect1_mat(elvect.GetData(), dof1, num_equation);
-//    DenseMatrix elvect2_mat(elvect.GetData() + dof1 * num_equation, dof2,
-//                            num_equation);
-
-//    // Integration order calculation from DGTraceIntegrator
-//    int intorder;
-//    if (Tr.Elem2No >= 0)
-//       intorder = (min(Tr.Elem1->OrderW(), Tr.Elem2->OrderW()) +
-//                   2*max(el1.GetOrder(), el2.GetOrder()));
-//    else
-//    {
-//       intorder = Tr.Elem1->OrderW() + 2*el1.GetOrder();
-//    }
-//    if (el1.Space() == FunctionSpace::Pk)
-//    {
-//       intorder++;
-//    }
-//    const IntegrationRule *ir = &IntRules.Get(Tr.GetGeometryType(), intorder);
-
-//    for (int i = 0; i < ir->GetNPoints(); i++)
-//    {
-//       const IntegrationPoint &ip = ir->IntPoint(i);
-
-//       Tr.SetAllIntPoints(&ip); // set face and element int. points
-
-//       // Calculate basis functions on both elements at the face
-//       el1.CalcShape(Tr.GetElement1IntPoint(), shape1);
-//       el2.CalcShape(Tr.GetElement2IntPoint(), shape2);
-
-//       // Interpolate elfun at the point
-//       elfun1_mat.MultTranspose(shape1, funval1);
-//       elfun2_mat.MultTranspose(shape2, funval2);
-
-//       // Get the normal vector and the flux on the face
-//       CalcOrtho(Tr.Jacobian(), nor);
-//       const double mcs = rsolver.Eval(funval1, funval2, nor, fluxN);
-
-//       // Update max char speed
-//       if (mcs > max_char_speed) { max_char_speed = mcs; }
-
-//       fluxN *= ip.weight;
-//       for (int k = 0; k < num_equation; k++)
-//       {
-//          for (int s = 0; s < dof1; s++)
-//          {
-//             elvect1_mat(s, k) -= fluxN(k) * shape1(s);
-//          }
-//          for (int s = 0; s < dof2; s++)
-//          {
-//             elvect2_mat(s, k) += fluxN(k) * shape2(s);
-//          }
-//       }
-//    }
-// }
-
-// // Check that the state is physical - enabled in debug mode
-// bool StateIsPhysical(const Vector &state, const int dim)
-// {
-//    const double den = state(0);
-//    const Vector den_vel(state.GetData() + 1, dim);
-//    const double den_energy = state(1 + dim);
-
-//    if (den < 0)
-//    {
-//       cout << "Negative density: ";
-//       for (int i = 0; i < state.Size(); i++)
-//       {
-//          cout << state(i) << " ";
-//       }
-//       cout << endl;
-//       return false;
-//    }
-//    if (den_energy <= 0)
-//    {
-//       cout << "Negative energy: ";
-//       for (int i = 0; i < state.Size(); i++)
-//       {
-//          cout << state(i) << " ";
-//       }
-//       cout << endl;
-//       return false;
-//    }
-
-//    double den_vel2 = 0;
-//    for (int i = 0; i < dim; i++) { den_vel2 += den_vel(i) * den_vel(i); }
-//    den_vel2 /= den;
-
-//    const double pres = (specific_heat_ratio - 1.0) * (den_energy - 0.5 * den_vel2);
-
-//    if (pres <= 0)
-//    {
-//       cout << "Negative pressure: " << pres << ", state: ";
-//       for (int i = 0; i < state.Size(); i++)
-//       {
-//          cout << state(i) << " ";
-//       }
-//       cout << endl;
-//       return false;
-//    }
-//    return true;
-// }
-
-// // Initial condition
-// void InitialCondition(const Vector &x, Vector &y)
-// {
-//    MFEM_ASSERT(x.Size() == 2, "");
-
-//    double radius = 0, Minf = 0, beta = 0;
-//    if (problem == 1)
-//    {
-//       // "Fast vortex"
-//       radius = 0.2;
-//       Minf = 0.5;
-//       beta = 1. / 5.;
-//    }
-//    else if (problem == 2)
-//    {
-//       // "Slow vortex"
-//       radius = 0.2;
-//       Minf = 0.05;
-//       beta = 1. / 50.;
-//    }
-//    else
-//    {
-//       mfem_error("Cannot recognize problem."
-//                  "Options are: 1 - fast vortex, 2 - slow vortex");
-//    }
-
-//    const double xc = 0.0, yc = 0.0;
-
-//    // Nice units
-//    const double vel_inf = 1.;
-//    const double den_inf = 1.;
-
-//    // Derive remainder of background state from this and Minf
-//    const double pres_inf = (den_inf / specific_heat_ratio) * (vel_inf / Minf) *
-//                            (vel_inf / Minf);
-//    const double temp_inf = pres_inf / (den_inf * gas_constant);
-
-//    double r2rad = 0.0;
-//    r2rad += (x(0) - xc) * (x(0) - xc);
-//    r2rad += (x(1) - yc) * (x(1) - yc);
-//    r2rad /= (radius * radius);
-
-//    const double shrinv1 = 1.0 / (specific_heat_ratio - 1.);
-
-//    const double velX = vel_inf * (1 - beta * (x(1) - yc) / radius * exp(
-//                                      -0.5 * r2rad));
-//    const double velY = vel_inf * beta * (x(0) - xc) / radius * exp(-0.5 * r2rad);
-//    const double vel2 = velX * velX + velY * velY;
-
-//    const double specific_heat = gas_constant * specific_heat_ratio * shrinv1;
-//    const double temp = temp_inf - 0.5 * (vel_inf * beta) *
-//                        (vel_inf * beta) / specific_heat * exp(-r2rad);
-
-//    const double den = den_inf * pow(temp/temp_inf, shrinv1);
-//    const double pres = den * gas_constant * temp;
-//    const double energy = shrinv1 * pres / den + 0.5 * vel2;
-
-//    y(0) = den;
-//    y(1) = den * velX;
-//    y(2) = den * velY;
-//    y(3) = den * energy;
-// }
-=======
 class FE_Evolution : public TimeDependentOperator
 {
 private:
@@ -1035,5 +487,4 @@
    y(1) = den * velX;
    y(2) = den * velY;
    y(3) = den * energy;
-}
->>>>>>> 701870a7
+}