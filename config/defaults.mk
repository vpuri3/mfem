# Copyright (c) 2010-2021, Lawrence Livermore National Security, LLC. Produced
# at the Lawrence Livermore National Laboratory. All Rights reserved. See files
# LICENSE and NOTICE for details. LLNL-CODE-806117.
#
# This file is part of the MFEM library. For more information and source code
# availability visit https://mfem.org.
#
# MFEM is free software; you can redistribute it and/or modify it under the
# terms of the BSD-3 license. We welcome feedback and contributions, see file
# CONTRIBUTING.md for details.

# This file describes the default MFEM build options.
#
# See the file INSTALL for description of these options.  You can
# customize them below, or copy this file to user.mk and modify it.


# Some choices below are based on the OS type:
NOTMAC := $(subst Darwin,,$(shell uname -s))

ETAGS_BIN = $(shell command -v etags 2> /dev/null)
EGREP_BIN = $(shell command -v egrep 2> /dev/null)

CXX = g++
MPICXX = mpicxx

BASE_FLAGS  = -std=c++11
OPTIM_FLAGS = -O3 $(BASE_FLAGS)
DEBUG_FLAGS = -g $(XCOMPILER)-Wall $(BASE_FLAGS)

# Prefixes for passing flags to the compiler and linker when using CXX or MPICXX
CXX_XCOMPILER =
CXX_XLINKER   = -Wl,

# Destination location of make install
# PREFIX = $(HOME)/mfem
PREFIX = ./mfem
# Install program
INSTALL = /usr/bin/install

STATIC = YES
SHARED = NO

# CUDA configuration options
CUDA_CXX = nvcc
CUDA_ARCH = sm_60
CUDA_FLAGS = -x=cu --expt-extended-lambda -arch=$(CUDA_ARCH)
# Prefixes for passing flags to the host compiler and linker when using CUDA_CXX
CUDA_XCOMPILER = -Xcompiler=
CUDA_XLINKER   = -Xlinker=

# HIP configuration options
HIP_CXX = hipcc
# The HIP_ARCH option specifies the AMD GPU processor, similar to CUDA_ARCH. For
# example: gfx600 (tahiti), gfx700 (kaveri), gfx701 (hawaii), gfx801 (carrizo),
# gfx900, gfx1010, etc.
HIP_ARCH = gfx900
HIP_FLAGS = --amdgpu-target=$(HIP_ARCH)
HIP_XCOMPILER =
HIP_XLINKER   = -Wl,

# Flags for generating dependencies.
DEP_FLAGS = -MM -MT

ifneq ($(NOTMAC),)
   AR      = ar
   ARFLAGS = crv
   RANLIB  = ranlib
   PICFLAG = $(XCOMPILER)-fPIC
   SO_EXT  = so
   SO_VER  = so.$(MFEM_VERSION_STRING)
   BUILD_SOFLAGS = -shared $(XLINKER)-soname,libmfem.$(SO_VER)
   BUILD_RPATH = $(XLINKER)-rpath,$(BUILD_REAL_DIR)
   INSTALL_SOFLAGS = $(BUILD_SOFLAGS)
   INSTALL_RPATH = $(XLINKER)-rpath,@MFEM_LIB_DIR@
else
   # Silence "has no symbols" warnings on Mac OS X
   AR      = ar
   ARFLAGS = Scrv
   RANLIB  = ranlib -no_warning_for_no_symbols
   PICFLAG = $(XCOMPILER)-fPIC
   SO_EXT  = dylib
   SO_VER  = $(MFEM_VERSION_STRING).dylib
   MAKE_SOFLAGS = $(XLINKER)-dylib,-install_name,$(1)/libmfem.$(SO_VER),\
      -compatibility_version,$(MFEM_VERSION_STRING),\
      -current_version,$(MFEM_VERSION_STRING),\
      -undefined,dynamic_lookup
   BUILD_SOFLAGS = $(subst $1 ,,$(call MAKE_SOFLAGS,$(BUILD_REAL_DIR)))
   BUILD_RPATH = $(XLINKER)-undefined,dynamic_lookup
   INSTALL_SOFLAGS = $(subst $1 ,,$(call MAKE_SOFLAGS,$(MFEM_LIB_DIR)))
   INSTALL_RPATH = $(XLINKER)-undefined,dynamic_lookup
   # Silence unused command line argument warnings when generating dependencies
   # with mpicxx and clang
   DEP_FLAGS := -Wno-unused-command-line-argument $(DEP_FLAGS)
endif

# Set CXXFLAGS to overwrite the default selection of DEBUG_FLAGS/OPTIM_FLAGS
# CXXFLAGS = -O3 -march=native

# Optional extra compile flags, in addition to CXXFLAGS:
# CPPFLAGS =

# Library configurations:
# Note: symbols of the form @VAR@ will be replaced by $(VAR) in derived
#       variables, like MFEM_FLAGS, defined in config.mk.

# Command used to launch MPI jobs
MFEM_MPIEXEC    = mpirun
MFEM_MPIEXEC_NP = -np
# Number of mpi tasks for parallel jobs
MFEM_MPI_NP = 4

# MFEM configuration options: YES/NO values, which are exported to config.mk and
# config.hpp. The values below are the defaults for generating the actual values
# in config.mk and config.hpp.

MFEM_USE_MPI           = NO
MFEM_USE_METIS         = $(MFEM_USE_MPI)
MFEM_USE_METIS_5       = NO
MFEM_DEBUG             = NO
MFEM_USE_EXCEPTIONS    = NO
MFEM_USE_ZLIB          = NO
MFEM_USE_LIBUNWIND     = NO
MFEM_USE_LAPACK        = NO
MFEM_THREAD_SAFE       = NO
MFEM_USE_OPENMP        = NO
MFEM_USE_LEGACY_OPENMP = NO
MFEM_USE_MEMALLOC      = YES
MFEM_TIMER_TYPE        = $(if $(NOTMAC),2,4)
MFEM_USE_SUNDIALS      = NO
MFEM_USE_MESQUITE      = NO
MFEM_USE_SUITESPARSE   = NO
MFEM_USE_SUPERLU       = NO
MFEM_USE_SUPERLU5      = NO
MFEM_USE_MUMPS         = NO
MFEM_USE_STRUMPACK     = NO
MFEM_USE_GINKGO        = NO
MFEM_USE_AMGX          = NO
MFEM_USE_GNUTLS        = NO
MFEM_USE_NETCDF        = NO
MFEM_USE_PETSC         = NO
MFEM_USE_SLEPC         = NO
MFEM_USE_MPFR          = NO
MFEM_USE_SIDRE         = NO
MFEM_USE_FMS           = NO
MFEM_USE_CONDUIT       = NO
MFEM_USE_PUMI          = NO
MFEM_USE_HIOP          = NO
MFEM_USE_GSLIB         = NO
MFEM_USE_CUDA          = NO
MFEM_USE_HIP           = NO
MFEM_USE_RAJA          = NO
MFEM_USE_OCCA          = NO
MFEM_USE_SYCL          = NO
MFEM_USE_CEED          = NO
MFEM_USE_CALIPER       = NO
MFEM_USE_UMPIRE        = NO
MFEM_USE_SIMD          = NO
MFEM_USE_ADIOS2        = NO
MFEM_USE_MKL_CPARDISO  = NO
MFEM_USE_BENCHMARK     = NO
MFEM_USE_PARELAG       = NO

# MPI library compile and link flags
# These settings are used only when building MFEM with MPI + HIP
ifeq ($(MFEM_USE_MPI)$(MFEM_USE_HIP),YESYES)
   # We determine MPI_DIR assuming $(MPICXX) is in $(MPI_DIR)/bin
   MPI_DIR := $(patsubst %/,%,$(dir $(shell which $(MPICXX))))
   MPI_DIR := $(patsubst %/,%,$(dir $(MPI_DIR)))
   MPI_OPT = -I$(MPI_DIR)/include
   MPI_LIB = -L$(MPI_DIR)/lib $(XLINKER)-rpath,$(MPI_DIR)/lib -lmpi
endif

# Compile and link options for zlib.
ZLIB_DIR =
ZLIB_OPT = $(if $(ZLIB_DIR),-I$(ZLIB_DIR)/include)
ZLIB_LIB = $(if $(ZLIB_DIR),$(ZLIB_RPATH) -L$(ZLIB_DIR)/lib ,)-lz
ZLIB_RPATH = $(XLINKER)-rpath,$(ZLIB_DIR)/lib

LIBUNWIND_OPT = -g
LIBUNWIND_LIB = $(if $(NOTMAC),-lunwind -ldl,)

# HYPRE library configuration (needed to build the parallel version)
HYPRE_DIR = @MFEM_DIR@/../hypre/src/hypre
HYPRE_OPT = -I$(HYPRE_DIR)/include
HYPRE_LIB = -L$(HYPRE_DIR)/lib -lHYPRE
ifeq (YES,$(MFEM_USE_CUDA))
   # This is only necessary when hypre is built with cuda:
   HYPRE_LIB += -lcusparse -lcurand
endif

# METIS library configuration
ifeq ($(MFEM_USE_SUPERLU)$(MFEM_USE_STRUMPACK)$(MFEM_USE_MUMPS),NONONO)
   ifeq ($(MFEM_USE_METIS_5),NO)
     METIS_DIR = @MFEM_DIR@/../metis-4.0
     METIS_OPT =
     METIS_LIB = -L$(METIS_DIR) -lmetis
   else
     METIS_DIR = @MFEM_DIR@/../metis-5.0
     METIS_OPT = -I$(METIS_DIR)/include
     METIS_LIB = -L$(METIS_DIR)/lib -lmetis
   endif
else
   # ParMETIS: currently needed by SuperLU or STRUMPACK. We assume that METIS 5
   # (included with ParMETIS) is installed in the same location.
   # Starting with STRUMPACK v2.2.0, ParMETIS is an optional dependency while
   # METIS is still required.
   METIS_DIR = @MFEM_DIR@/../parmetis-4.0.3
   METIS_OPT = -I$(METIS_DIR)/include
   METIS_LIB = -L$(METIS_DIR)/lib -lparmetis -lmetis
   MFEM_USE_METIS_5 = YES
endif

# LAPACK library configuration
LAPACK_OPT =
LAPACK_LIB = $(if $(NOTMAC),-llapack -lblas,-framework Accelerate)

# OpenMP configuration
OPENMP_OPT = $(XCOMPILER)-fopenmp
OPENMP_LIB =

# Used when MFEM_TIMER_TYPE = 2
POSIX_CLOCKS_LIB = -lrt

# SUNDIALS library configuration
# For sundials_nvecmpiplusx and nvecparallel remember to build with MPI_ENABLE=ON
# and modify cmake variables for hypre for sundials
SUNDIALS_DIR    = @MFEM_DIR@/../sundials-5.0.0/instdir
SUNDIALS_OPT    = -I$(SUNDIALS_DIR)/include
SUNDIALS_LIBDIR = $(wildcard $(SUNDIALS_DIR)/lib*)
SUNDIALS_LIB    = $(XLINKER)-rpath,$(SUNDIALS_LIBDIR) -L$(SUNDIALS_LIBDIR)\
 -lsundials_arkode -lsundials_cvodes -lsundials_nvecserial -lsundials_kinsol

ifeq ($(MFEM_USE_MPI),YES)
   SUNDIALS_LIB += -lsundials_nvecparallel -lsundials_nvecmpiplusx
endif
ifeq ($(MFEM_USE_CUDA),YES)
   SUNDIALS_LIB += -lsundials_nveccuda
endif
# If SUNDIALS was built with KLU:
# MFEM_USE_SUITESPARSE = YES

# MESQUITE library configuration
MESQUITE_DIR = @MFEM_DIR@/../mesquite-2.99
MESQUITE_OPT = -I$(MESQUITE_DIR)/include
MESQUITE_LIB = -L$(MESQUITE_DIR)/lib -lmesquite

# SuiteSparse library configuration
LIB_RT = $(if $(NOTMAC),-lrt,)
SUITESPARSE_DIR = @MFEM_DIR@/../SuiteSparse
SUITESPARSE_OPT = -I$(SUITESPARSE_DIR)/include
SUITESPARSE_LIB = $(XLINKER)-rpath,$(SUITESPARSE_DIR)/lib\
 -L$(SUITESPARSE_DIR)/lib -lklu -lbtf -lumfpack -lcholmod -lcolamd -lamd -lcamd\
 -lccolamd -lsuitesparseconfig $(LIB_RT) $(METIS_LIB) $(LAPACK_LIB)

# SuperLU library configuration
ifeq ($(MFEM_USE_SUPERLU5),YES)
   SUPERLU_DIR = @MFEM_DIR@/../SuperLU_DIST_5.1.0
   SUPERLU_OPT = -I$(SUPERLU_DIR)/include
   SUPERLU_LIB = $(XLINKER)-rpath,$(SUPERLU_DIR)/lib -L$(SUPERLU_DIR)/lib\
      -lsuperlu_dist_5.1.0
else
   SUPERLU_DIR = @MFEM_DIR@/../SuperLU_DIST_6.3.1
   SUPERLU_OPT = -I$(SUPERLU_DIR)/include
   SUPERLU_LIB = $(XLINKER)-rpath,$(SUPERLU_DIR)/lib64 -L$(SUPERLU_DIR)/lib64\
      -lsuperlu_dist -lblas
endif

# SCOTCH library configuration (required by STRUMPACK <= v2.1.0, optional in
# STRUMPACK >= v2.2.0)
SCOTCH_DIR = @MFEM_DIR@/../scotch_6.0.4
SCOTCH_OPT = -I$(SCOTCH_DIR)/include
SCOTCH_LIB = -L$(SCOTCH_DIR)/lib -lptscotch -lptscotcherr -lscotch -lscotcherr\
 -lpthread

# SCALAPACK library configuration (required by STRUMPACK and MUMPS)
SCALAPACK_DIR = @MFEM_DIR@/../scalapack-2.0.2
SCALAPACK_OPT = -I$(SCALAPACK_DIR)/SRC
SCALAPACK_LIB = -L$(SCALAPACK_DIR)/lib -lscalapack $(LAPACK_LIB)

# MPI Fortran library, needed e.g. by STRUMPACK or MUMPS
# MPICH:
MPI_FORTRAN_LIB = -lmpifort
# OpenMPI:
# MPI_FORTRAN_LIB = -lmpi_mpifh
# Additional Fortan library:
# MPI_FORTRAN_LIB += -lgfortran

# MUMPS library configuration
MUMPS_DIR = @MFEM_DIR@/../MUMPS_5.2.0
MUMPS_OPT = -I$(MUMPS_DIR)/include
MUMPS_LIB = $(XLINKER)-rpath,$(MUMPS_DIR)/lib -L$(MUMPS_DIR)/lib -ldmumps\
 -lmumps_common -lpord $(SCALAPACK_LIB) $(LAPACK_LIB) $(MPI_FORTRAN_LIB)

# STRUMPACK library configuration
STRUMPACK_DIR = @MFEM_DIR@/../STRUMPACK-build
STRUMPACK_OPT = -I$(STRUMPACK_DIR)/include $(SCOTCH_OPT)
# If STRUMPACK was build with OpenMP support, the following may be need:
# STRUMPACK_OPT += $(OPENMP_OPT)
STRUMPACK_LIB = -L$(STRUMPACK_DIR)/lib -lstrumpack $(MPI_FORTRAN_LIB)\
 $(SCOTCH_LIB) $(SCALAPACK_LIB)

# Ginkgo library configuration (currently not needed)
GINKGO_DIR = @MFEM_DIR@/../ginkgo/install
GINKGO_BUILD_TYPE=Release
ifeq ($(MFEM_USE_GINKGO),YES)
   BASE_FLAGS = -std=c++14
endif
GINKGO_OPT = -isystem $(GINKGO_DIR)/include
GINKGO_LIB_DIR = $(sort $(dir $(wildcard $(GINKGO_DIR)/lib*/libginkgo*.a  $(GINKGO_DIR)/lib*/libginkgo*.so $(GINKGO_DIR)/lib*/libginkgo*.dylib $(GINKGO_DIR)/lib*/libginkgo*.dll)))
ALL_GINKGO_LIBS_DEBUG = $(notdir $(basename $(wildcard $(GINKGO_DIR)/lib*/libginkgo*d.a  $(GINKGO_DIR)/lib*/libginkgo*d.so $(GINKGO_DIR)/lib*/libginkgo*d.dylib $(GINKGO_DIR)/lib*/libginkgo*d.dll)))
ALL_GINKGO_LIBS = $(notdir $(basename $(wildcard $(GINKGO_DIR)/lib*/libginkgo*.a  $(GINKGO_DIR)/lib*/libginkgo*.so $(GINKGO_DIR)/lib*/libginkgo*.dylib $(GINKGO_DIR)/lib*/libginkgo*.dll)))
ALL_GINKGO_LIBS_RELEASE = $(filter-out $(ALL_GINKGO_LIBS_DEBUG),$(ALL_GINKGO_LIBS))
GINKGO_LINK = $(subst libginkgo,-lginkgo,$(ALL_GINKGO_LIBS_RELEASE))
ifeq ($(GINKGO_BUILD_TYPE),Debug)
  ifneq (,$(ALL_GINKGO_LIBS_DEBUG))
    GINKGO_LINK = $(subst libginkgo,-lginkgo,$(ALL_GINKGO_LIBS_DEBUG))
  endif
else
endif
GINKGO_LIB = $(XLINKER)-rpath,$(GINKGO_LIB_DIR) -L$(GINKGO_LIB_DIR) $(GINKGO_LINK)

# AmgX library configuration
AMGX_DIR = @MFEM_DIR@/../amgx
AMGX_OPT = -I$(AMGX_DIR)/include
AMGX_LIB = -lcusparse -lcusolver -lcublas -lnvToolsExt -L$(AMGX_DIR)/lib -lamgx

# GnuTLS library configuration
GNUTLS_OPT =
GNUTLS_LIB = -lgnutls

# NetCDF library configuration
NETCDF_DIR = $(HOME)/local
HDF5_DIR   = $(HOME)/local
NETCDF_OPT = -I$(NETCDF_DIR)/include -I$(HDF5_DIR)/include $(ZLIB_OPT)
NETCDF_LIB = $(XLINKER)-rpath,$(NETCDF_DIR)/lib -L$(NETCDF_DIR)/lib\
 $(XLINKER)-rpath,$(HDF5_DIR)/lib -L$(HDF5_DIR)/lib\
 -lnetcdf -lhdf5_hl -lhdf5 $(ZLIB_LIB)

# PETSc library configuration (version greater or equal to 3.8 or the dev branch)
PETSC_ARCH := arch-linux2-c-debug
PETSC_DIR  := $(MFEM_DIR)/../petsc/$(PETSC_ARCH)
PETSC_VARS := $(PETSC_DIR)/lib/petsc/conf/petscvariables
PETSC_FOUND := $(if $(wildcard $(PETSC_VARS)),YES,)
PETSC_INC_VAR = PETSC_CC_INCLUDES
PETSC_LIB_VAR = PETSC_EXTERNAL_LIB_BASIC
ifeq ($(PETSC_FOUND),YES)
   PETSC_OPT := $(shell sed -n "s/$(PETSC_INC_VAR) = *//p" $(PETSC_VARS))
   PETSC_DEP := $(shell sed -n "s/$(PETSC_LIB_VAR) = *//p" $(PETSC_VARS))
   PETSC_LIB = $(XLINKER)-rpath,$(abspath $(PETSC_DIR))/lib\
      -L$(abspath $(PETSC_DIR))/lib -lpetsc\
      $(subst $(CXX_XLINKER),$(XLINKER),$(PETSC_DEP))
endif

SLEPC_DIR := $(MFEM_DIR)/../slepc
SLEPC_VARS := $(SLEPC_DIR)/lib/slepc/conf/slepc_variables
SLEPC_FOUND := $(if $(wildcard $(SLEPC_VARS)),YES,)
SLEPC_INC_VAR = SLEPC_INCLUDE
SLEPC_LIB_VAR = SLEPC_EXTERNAL_LIB
ifeq ($(SLEPC_FOUND),YES)
   SLEPC_OPT := $(shell sed -n "s/$(SLEPC_INC_VAR) *= *//p" $(SLEPC_VARS))
   # Some additional external libraries might be defined in this file
   -include ${SLEPC_DIR}/${PETSC_ARCH}/lib/slepc/conf/slepcvariables
   SLEPC_DEP := $(shell sed -n "s/$(SLEPC_LIB_VAR) *= *//p" $(SLEPC_VARS))
   SLEPC_LIB = $(XLINKER)-rpath,$(abspath $(SLEPC_DIR))/$(PETSC_ARCH)/lib\
      -L$(abspath $(SLEPC_DIR))/$(PETSC_ARCH)/lib -lslepc\
      $(subst $(CXX_XLINKER),$(XLINKER),$(SLEPC_DEP))
endif

# MPFR library configuration
MPFR_OPT =
MPFR_LIB = -lmpfr

# FMS and required libraries configuration
FMS_DIR = $(MFEM_DIR)/../fms
FMS_OPT = -I$(FMS_DIR)/include
FMS_LIB = -Wl,-rpath,$(FMS_DIR)/lib -L$(FMS_DIR)/lib -lfms

# Conduit and required libraries configuration
CONDUIT_DIR = @MFEM_DIR@/../conduit
CONDUIT_OPT = -I$(CONDUIT_DIR)/include/conduit
CONDUIT_LIB = \
   $(XLINKER)-rpath,$(CONDUIT_DIR)/lib -L$(CONDUIT_DIR)/lib \
   -lconduit -lconduit_relay -lconduit_blueprint  -ldl

# Check if Conduit was built with hdf5 support, by looking
# for the relay hdf5 header
CONDUIT_HDF5_HEADER=$(CONDUIT_DIR)/include/conduit/conduit_relay_hdf5.hpp
ifneq (,$(wildcard $(CONDUIT_HDF5_HEADER)))
   CONDUIT_OPT += -I$(HDF5_DIR)/include
   CONDUIT_LIB += $(XLINKER)-rpath,$(HDF5_DIR)/lib -L$(HDF5_DIR)/lib \
                  -lhdf5 $(ZLIB_LIB)
endif

# Sidre and required libraries configuration
# Be sure to check the HDF5_DIR (set above) is correct
SIDRE_DIR = @MFEM_DIR@/../axom
SIDRE_OPT = -I$(SIDRE_DIR)/include -I$(CONDUIT_DIR)/include/conduit\
 -I$(HDF5_DIR)/include
SIDRE_LIB = \
   $(XLINKER)-rpath,$(SIDRE_DIR)/lib -L$(SIDRE_DIR)/lib \
   $(XLINKER)-rpath,$(CONDUIT_DIR)/lib -L$(CONDUIT_DIR)/lib \
   $(XLINKER)-rpath,$(HDF5_DIR)/lib -L$(HDF5_DIR)/lib \
   -laxom -lconduit -lconduit_relay -lconduit_blueprint -lhdf5 $(ZLIB_LIB) -ldl

# PUMI
# Note that PUMI_DIR is needed -- it is used to check for gmi_sim.h
PUMI_DIR = @MFEM_DIR@/../pumi-2.1.0
PUMI_OPT = -I$(PUMI_DIR)/include
PUMI_LIB = -L$(PUMI_DIR)/lib -lpumi -lcrv -lma -lmds -lapf -lpcu -lgmi -lparma\
   -llion -lmth -lapf_zoltan -lspr

# HIOP
HIOP_DIR = @MFEM_DIR@/../hiop/install
HIOP_OPT = -I$(HIOP_DIR)/include
HIOP_LIB = -L$(HIOP_DIR)/lib -lhiop $(LAPACK_LIB)

# GSLIB library
GSLIB_DIR = @MFEM_DIR@/../gslib/build
GSLIB_OPT = -I$(GSLIB_DIR)/include
GSLIB_LIB = -L$(GSLIB_DIR)/lib -lgs

# CUDA library configuration
CUDA_OPT =
CUDA_LIB = -lcusparse

# HIP library configuration (currently not needed)
HIP_OPT =
HIP_LIB =

# OCCA library configuration
OCCA_DIR = @MFEM_DIR@/../occa
OCCA_OPT = -I$(OCCA_DIR)/include
OCCA_LIB = $(XLINKER)-rpath,$(OCCA_DIR)/lib -L$(OCCA_DIR)/lib -locca

<<<<<<< HEAD
# SYCL library configuration - Empty as we are relying on the compiler
SYCL_DIR =
SYCL_OPT =
SYCL_LIB =
=======
# CALIPER library configuration
CALIPER_DIR = @MFEM_DIR@/../caliper
CALIPER_OPT = -I$(CALIPER_DIR)/include
CALIPER_LIB = $(XLINKER)-rpath,$(CALIPER_DIR)/lib64 -L$(CALIPER_DIR)/lib64 -lcaliper

# BENCHMARK library configuration
BENCHMARK_DIR = @MFEM_DIR@/../google-benchmark
BENCHMARK_OPT = -I$(BENCHMARK_DIR)/include
BENCHMARK_LIB = -L$(BENCHMARK_DIR)/lib -lbenchmark -lpthread
>>>>>>> 0843a87d

# libCEED library configuration
CEED_DIR ?= @MFEM_DIR@/../libCEED
CEED_OPT = -I$(CEED_DIR)/include
CEED_LIB = $(XLINKER)-rpath,$(CEED_DIR)/lib -L$(CEED_DIR)/lib -lceed

# RAJA library configuration
RAJA_DIR = @MFEM_DIR@/../raja
RAJA_OPT = -I$(RAJA_DIR)/include
ifdef CUB_DIR
   RAJA_OPT += -I$(CUB_DIR)
endif
ifdef CAMP_DIR
   RAJA_OPT += -I$(CAMP_DIR)/include
endif
RAJA_LIB = $(XLINKER)-rpath,$(RAJA_DIR)/lib -L$(RAJA_DIR)/lib -lRAJA

# UMPIRE library configuration
UMPIRE_DIR = @MFEM_DIR@/../umpire
UMPIRE_OPT = -I$(UMPIRE_DIR)/include $(if $(CAMP_DIR), -I$(CAMP_DIR)/include)
UMPIRE_LIB = -L$(UMPIRE_DIR)/lib -lumpire

# MKL CPardiso library configuration
MKL_CPARDISO_DIR ?=
MKL_MPI_WRAPPER ?= mkl_blacs_mpich_lp64
MKL_LIBRARY_SUBDIR ?= lib
MKL_CPARDISO_OPT = -I$(MKL_CPARDISO_DIR)/include
MKL_CPARDISO_LIB = $(XLINKER)-rpath,$(MKL_CPARDISO_DIR)/$(MKL_LIBRARY_SUBDIR)\
   -L$(MKL_CPARDISO_DIR)/$(MKL_LIBRARY_SUBDIR) -l$(MKL_MPI_WRAPPER)\
   -lmkl_intel_lp64 -lmkl_sequential -lmkl_core

# PARELAG library configuration
PARELAG_DIR = @MFEM_DIR@/../parelag
PARELAG_OPT = -I$(PARELAG_DIR)/src -I$(PARELAG_DIR)/build/src
PARELAG_LIB = -L$(PARELAG_DIR)/build/src -lParELAG

# If YES, enable some informational messages
VERBOSE = NO

# Optional build tag
MFEM_BUILD_TAG = $(shell uname -snm)<|MERGE_RESOLUTION|>--- conflicted
+++ resolved
@@ -433,12 +433,11 @@
 OCCA_OPT = -I$(OCCA_DIR)/include
 OCCA_LIB = $(XLINKER)-rpath,$(OCCA_DIR)/lib -L$(OCCA_DIR)/lib -locca
 
-<<<<<<< HEAD
 # SYCL library configuration - Empty as we are relying on the compiler
 SYCL_DIR =
 SYCL_OPT =
 SYCL_LIB =
-=======
+
 # CALIPER library configuration
 CALIPER_DIR = @MFEM_DIR@/../caliper
 CALIPER_OPT = -I$(CALIPER_DIR)/include
@@ -448,7 +447,6 @@
 BENCHMARK_DIR = @MFEM_DIR@/../google-benchmark
 BENCHMARK_OPT = -I$(BENCHMARK_DIR)/include
 BENCHMARK_LIB = -L$(BENCHMARK_DIR)/lib -lbenchmark -lpthread
->>>>>>> 0843a87d
 
 # libCEED library configuration
 CEED_DIR ?= @MFEM_DIR@/../libCEED
