# Copyright (c) 2010, Lawrence Livermore National Security, LLC. Produced at the
# Lawrence Livermore National Laboratory. LLNL-CODE-443211. All Rights reserved.
# See file COPYRIGHT for details.
#
# This file is part of the MFEM library. For more information and source code
# availability see http://mfem.org.
#
# MFEM is free software; you can redistribute it and/or modify it under the
# terms of the GNU Lesser General Public License (as published by the Free
# Software Foundation) version 2.1 dated February 1999.

# This file describes the default MFEM build options.
#
# See the file INSTALL for description of these options.  You can
# customize them below, or copy this file to user.mk and modify it.


# Some choices below are based on the OS type:
NOTMAC := $(subst Darwin,,$(shell uname -s))

CXX = g++
MPICXX = mpicxx

<<<<<<< HEAD
OPTIM_FLAGS = -O3 -std=c++11
DEBUG_FLAGS = -g -Wall
=======
BASE_FLAGS  = -std=c++11
OPTIM_FLAGS = -O3 $(BASE_FLAGS)
DEBUG_FLAGS = -g -Wall $(BASE_FLAGS)
>>>>>>> 4cb0d836

# Destination location of make install
# PREFIX = $(HOME)/mfem
PREFIX = ./mfem
# Install program
INSTALL = /usr/bin/install

STATIC = YES
SHARED = NO

ifneq ($(NOTMAC),)
   AR      = ar
   ARFLAGS = cruv
   RANLIB  = ranlib
#   PICFLAG = -fPIC
   SO_EXT  = so
   SO_VER  = so.$(MFEM_VERSION_STRING)
   BUILD_SOFLAGS = -shared -Wl,-soname,libmfem.$(SO_VER)
   BUILD_RPATH = -Wl,-rpath,$(BUILD_REAL_DIR)
   INSTALL_SOFLAGS = $(BUILD_SOFLAGS)
   INSTALL_RPATH = -Wl,-rpath,@MFEM_LIB_DIR@
else
   # Silence "has no symbols" warnings on Mac OS X
   AR      = ar
   ARFLAGS = Scruv
   RANLIB  = ranlib -no_warning_for_no_symbols
   PICFLAG = -fPIC
   SO_EXT  = dylib
   SO_VER  = $(MFEM_VERSION_STRING).dylib
   MAKE_SOFLAGS = -Wl,-dylib,-install_name,$(1)/libmfem.$(SO_VER),\
      -compatibility_version,$(MFEM_VERSION_STRING),\
      -current_version,$(MFEM_VERSION_STRING),\
      -undefined,dynamic_lookup
   BUILD_SOFLAGS = $(subst $1 ,,$(call MAKE_SOFLAGS,$(BUILD_REAL_DIR)))
   BUILD_RPATH = -Wl,-undefined,dynamic_lookup
   INSTALL_SOFLAGS = $(subst $1 ,,$(call MAKE_SOFLAGS,$(MFEM_LIB_DIR)))
   INSTALL_RPATH = -Wl,-undefined,dynamic_lookup
endif

# Set CXXFLAGS to overwrite the default selection of DEBUG_FLAGS/OPTIM_FLAGS
# CXXFLAGS = -O3 -march=native

# Optional extra compile flags, in addition to CXXFLAGS:
# CPPFLAGS =

# Library configurations:
# Note: symbols of the form @VAR@ will be replaced by $(VAR) in derived
#       variables, like MFEM_FLAGS, defined in config.mk.

# Command used to launch MPI jobs
MFEM_MPIEXEC    = mpirun
MFEM_MPIEXEC_NP = -np
# Number of mpi tasks for parallel jobs
MFEM_MPI_NP = 4

# MFEM configuration options: YES/NO values, which are exported to config.mk and
# config.hpp. The values below are the defaults for generating the actual values
# in config.mk and config.hpp.

MFEM_USE_MPI         = NO
MFEM_USE_METIS       = $(MFEM_USE_MPI)
MFEM_USE_METIS_5     = NO
MFEM_DEBUG           = NO
MFEM_USE_EXCEPTIONS  = NO
MFEM_USE_GZSTREAM    = NO
MFEM_USE_LIBUNWIND   = NO
MFEM_USE_LAPACK      = NO
MFEM_THREAD_SAFE     = NO
MFEM_USE_OPENMP      = NO
MFEM_USE_MEMALLOC    = YES
MFEM_TIMER_TYPE      = $(if $(NOTMAC),2,4)
MFEM_USE_SUNDIALS    = NO
MFEM_USE_MESQUITE    = NO
MFEM_USE_SUITESPARSE = NO
MFEM_USE_SUPERLU     = NO
MFEM_USE_STRUMPACK   = NO
MFEM_USE_GECKO       = NO
MFEM_USE_GNUTLS      = NO
MFEM_USE_NETCDF      = NO
MFEM_USE_PETSC       = NO
MFEM_USE_MPFR        = NO
MFEM_USE_SIDRE       = NO
MFEM_USE_CONDUIT     = NO
MFEM_USE_PUMI        = NO

# Compile and link options for zlib.
ZLIB_DIR =
ZLIB_OPT = $(if $(ZLIB_DIR),-I$(ZLIB_DIR)/include)
ZLIB_LIB = $(if $(ZLIB_DIR),$(ZLIB_RPATH) -L$(ZLIB_DIR)/lib ,)-lz
ZLIB_RPATH = -Wl,-rpath,$(ZLIB_DIR)/lib

LIBUNWIND_OPT = -g
LIBUNWIND_LIB = $(if $(NOTMAC),-lunwind -ldl,)

# HYPRE library configuration (needed to build the parallel version)
HYPRE_DIR = @MFEM_DIR@/../hypre-2.10.0b/src/hypre
HYPRE_OPT = -I$(HYPRE_DIR)/include
HYPRE_LIB = -L$(HYPRE_DIR)/lib -lHYPRE

# METIS library configuration
ifeq ($(MFEM_USE_SUPERLU)$(MFEM_USE_STRUMPACK),NONO)
   ifeq ($(MFEM_USE_METIS_5),NO)
     METIS_DIR = @MFEM_DIR@/../metis-4.0
     METIS_OPT =
     METIS_LIB = -L$(METIS_DIR) -lmetis
   else
     METIS_DIR = @MFEM_DIR@/../metis-5.0
     METIS_OPT = -I$(METIS_DIR)/include
     METIS_LIB = -L$(METIS_DIR)/lib -lmetis
   endif
else
   # ParMETIS: currently needed by SuperLU or STRUMPACK. We assume that METIS 5
   # (included with ParMETIS) is installed in the same location.
   METIS_DIR = @MFEM_DIR@/../parmetis-4.0.3
   METIS_OPT = -I$(METIS_DIR)/include
   METIS_LIB = -L$(METIS_DIR)/lib -lparmetis -lmetis
   MFEM_USE_METIS_5 = YES
endif

# LAPACK library configuration
LAPACK_OPT =
LAPACK_LIB = $(if $(NOTMAC),-llapack -lblas,-framework Accelerate)

# OpenMP configuration
OPENMP_OPT = -fopenmp
OPENMP_LIB =

# Used when MFEM_TIMER_TYPE = 2
POSIX_CLOCKS_LIB = -lrt

# SUNDIALS library configuration
SUNDIALS_DIR = @MFEM_DIR@/../sundials-3.0.0
SUNDIALS_OPT = -I$(SUNDIALS_DIR)/include
SUNDIALS_LIB = -Wl,-rpath,$(SUNDIALS_DIR)/lib -L$(SUNDIALS_DIR)/lib\
 -lsundials_arkode -lsundials_cvode -lsundials_nvecserial -lsundials_kinsol

ifeq ($(MFEM_USE_MPI),YES)
   SUNDIALS_LIB += -lsundials_nvecparhyp -lsundials_nvecparallel
endif
# If SUNDIALS was built with KLU:
# MFEM_USE_SUITESPARSE = YES

# MESQUITE library configuration
MESQUITE_DIR = @MFEM_DIR@/../mesquite-2.99
MESQUITE_OPT = -I$(MESQUITE_DIR)/include
MESQUITE_LIB = -L$(MESQUITE_DIR)/lib -lmesquite

# SuiteSparse library configuration
LIB_RT = $(if $(NOTMAC),-lrt,)
SUITESPARSE_DIR = @MFEM_DIR@/../SuiteSparse
SUITESPARSE_OPT = -I$(SUITESPARSE_DIR)/include
SUITESPARSE_LIB = -Wl,-rpath,$(SUITESPARSE_DIR)/lib -L$(SUITESPARSE_DIR)/lib\
 -lklu -lbtf -lumfpack -lcholmod -lcolamd -lamd -lcamd -lccolamd\
 -lsuitesparseconfig $(LIB_RT) $(METIS_LIB) $(LAPACK_LIB)

# SuperLU library configuration
SUPERLU_DIR = @MFEM_DIR@/../SuperLU_DIST_5.1.0
SUPERLU_OPT = -I$(SUPERLU_DIR)/SRC
SUPERLU_LIB = -Wl,-rpath,$(SUPERLU_DIR)/SRC -L$(SUPERLU_DIR)/SRC -lsuperlu_dist

# SCOTCH library configuration (required by STRUMPACK)
SCOTCH_DIR = @MFEM_DIR@/../scotch_6.0.4
SCOTCH_OPT = -I$(SCOTCH_DIR)/include
SCOTCH_LIB = -L$(SCOTCH_DIR)/lib -lptscotch -lptscotcherr -lscotch -lscotcherr\
 -lpthread

# SCALAPACK library configuration (required by STRUMPACK)
SCALAPACK_DIR = @MFEM_DIR@/../scalapack-2.0.2
SCALAPACK_OPT = -I$(SCALAPACK_DIR)/SRC
SCALAPACK_LIB = -L$(SCALAPACK_DIR)/lib -lscalapack $(LAPACK_LIB)

# MPI Fortran library, needed e.g. by STRUMPACK
# MPICH:
MPI_FORTRAN_LIB = -lmpifort
# OpenMPI:
# MPI_FORTRAN_LIB = -lmpi_mpifh
# Additional Fortan library:
# MPI_FORTRAN_LIB += -lgfortran

# STRUMPACK library configuration
STRUMPACK_DIR = @MFEM_DIR@/../STRUMPACK-build
STRUMPACK_OPT = -I$(STRUMPACK_DIR)/include $(SCOTCH_OPT)
# If STRUMPACK was build with OpenMP support, the following may be need:
# STRUMPACK_OPT += $(OPENMP_OPT)
STRUMPACK_LIB = -L$(STRUMPACK_DIR)/lib -lstrumpack $(MPI_FORTRAN_LIB)\
 $(SCOTCH_LIB) $(SCALAPACK_LIB)

# Gecko library configuration
GECKO_DIR = @MFEM_DIR@/../gecko
GECKO_OPT = -I$(GECKO_DIR)/inc
GECKO_LIB = -L$(GECKO_DIR)/lib -lgecko

# GnuTLS library configuration
GNUTLS_OPT =
GNUTLS_LIB = -lgnutls

# NetCDF library configuration
NETCDF_DIR = $(HOME)/local
HDF5_DIR   = $(HOME)/local
NETCDF_OPT = -I$(NETCDF_DIR)/include -I$(HDF5_DIR)/include $(ZLIB_OPT)
NETCDF_LIB = -Wl,-rpath,$(NETCDF_DIR)/lib -L$(NETCDF_DIR)/lib\
 -Wl,-rpath,$(HDF5_DIR)/lib -L$(HDF5_DIR)/lib\
 -lnetcdf -lhdf5_hl -lhdf5 $(ZLIB_LIB)

# PETSc library configuration (version greater or equal to 3.8 or the dev branch)
PETSC_ARCH := arch-linux2-c-debug
PETSC_DIR  := $(MFEM_DIR)/../petsc/$(PETSC_ARCH)
PETSC_VARS := $(PETSC_DIR)/lib/petsc/conf/petscvariables
PETSC_FOUND := $(if $(wildcard $(PETSC_VARS)),YES,)
PETSC_INC_VAR = PETSC_CC_INCLUDES
PETSC_LIB_VAR = PETSC_EXTERNAL_LIB_BASIC
ifeq ($(PETSC_FOUND),YES)
   PETSC_OPT := $(shell sed -n "s/$(PETSC_INC_VAR) = *//p" $(PETSC_VARS))
   PETSC_LIB := $(shell sed -n "s/$(PETSC_LIB_VAR) = *//p" $(PETSC_VARS))
   PETSC_LIB := -Wl,-rpath,$(abspath $(PETSC_DIR))/lib\
      -L$(abspath $(PETSC_DIR))/lib -lpetsc $(PETSC_LIB)
endif

# MPFR library configuration
MPFR_OPT =
MPFR_LIB = -lmpfr

# Conduit and required libraries configuration
CONDUIT_DIR = @MFEM_DIR@/../conduit
CONDUIT_OPT = -I$(CONDUIT_DIR)/include/conduit
CONDUIT_LIB = \
   -Wl,-rpath,$(CONDUIT_DIR)/lib -L$(CONDUIT_DIR)/lib \
   -lconduit -lconduit_relay -lconduit_blueprint  -ldl

# Check if Conduit was built with hdf5 support, by looking
# for the relay hdf5 header
CONDUIT_HDF5_HEADER=$(CONDUIT_DIR)/include/conduit/conduit_relay_hdf5.hpp
ifneq (,$(wildcard $(CONDUIT_HDF5_HEADER)))
   CONDUIT_OPT += -I$(HDF5_DIR)/include
   CONDUIT_LIB += -Wl,-rpath,$(HDF5_DIR)/lib -L$(HDF5_DIR)/lib \
                  -lhdf5 $(ZLIB_LIB)
endif

# Sidre and required libraries configuration
# Be sure to check the HDF5_DIR (set above) is correct
SIDRE_DIR = @MFEM_DIR@/../axom
SIDRE_OPT = -I$(SIDRE_DIR)/include -I$(CONDUIT_DIR)/include/conduit\
 -I$(HDF5_DIR)/include
SIDRE_LIB = \
   -Wl,-rpath,$(SIDRE_DIR)/lib -L$(SIDRE_DIR)/lib \
   -Wl,-rpath,$(CONDUIT_DIR)/lib -L$(CONDUIT_DIR)/lib \
   -Wl,-rpath,$(HDF5_DIR)/lib -L$(HDF5_DIR)/lib \
   -lsidre -lslic -laxom_utils -lconduit -lconduit_relay -lhdf5 $(ZLIB_LIB) -ldl

# PUMI
# Note that PUMI_DIR is needed -- it is used to check for gmi_sim.h
PUMI_DIR = @MFEM_DIR@/../pumi-2.1.0
PUMI_OPT = -I$(PUMI_DIR)/include
PUMI_LIB = -L$(PUMI_DIR)/lib -lpumi -lcrv -lma -lmds -lapf -lpcu -lgmi -lparma\
   -llion -lmth -lapf_zoltan -lspr

# If YES, enable some informational messages
VERBOSE = NO

# Optional build tag
MFEM_BUILD_TAG = $(shell uname -snm)<|MERGE_RESOLUTION|>--- conflicted
+++ resolved
@@ -21,14 +21,9 @@
 CXX = g++
 MPICXX = mpicxx
 
-<<<<<<< HEAD
-OPTIM_FLAGS = -O3 -std=c++11
-DEBUG_FLAGS = -g -Wall
-=======
 BASE_FLAGS  = -std=c++11
 OPTIM_FLAGS = -O3 $(BASE_FLAGS)
 DEBUG_FLAGS = -g -Wall $(BASE_FLAGS)
->>>>>>> 4cb0d836
 
 # Destination location of make install
 # PREFIX = $(HOME)/mfem
