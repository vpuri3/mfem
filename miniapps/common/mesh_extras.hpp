// Copyright (c) 2010-2022, Lawrence Livermore National Security, LLC. Produced
// at the Lawrence Livermore National Laboratory. All Rights reserved. See files
// LICENSE and NOTICE for details. LLNL-CODE-806117.
//
// This file is part of the MFEM library. For more information and source code
// availability visit https://mfem.org.
//
// MFEM is free software; you can redistribute it and/or modify it under the
// terms of the BSD-3 license. We welcome feedback and contributions, see file
// CONTRIBUTING.md for details.

#ifndef MFEM_MESH_EXTRAS
#define MFEM_MESH_EXTRAS

#include "mfem.hpp"
#include <sstream>

namespace mfem
{

namespace common
{

class ElementMeshStream : public std::stringstream
{
public:
   ElementMeshStream(Element::Type e);
};

<<<<<<< HEAD
double ComputeVolume(Mesh &mesh, int ir_order);
double ComputeSurfaceArea(Mesh &mesh, int ir_order);

double ComputeZerothMoment(Mesh &mesh, Coefficient &rho,
                           int ir_order);
double ComputeFirstMoment(Mesh &mesh, Coefficient &rho,
                          int ir_order, Vector &mom);
double ComputeSecondMoment(Mesh &mesh, Coefficient &rho,
                           const Vector &center,
                           int ir_order, DenseMatrix &mom);

inline void ComputeNormalizedFirstMoment(Mesh &mesh, Coefficient &rho,
                                         int ir_order, Vector &mom)
{
   double mom0 = ComputeFirstMoment(mesh, rho, ir_order, mom);
   mom /= mom0;
}

inline void ComputeNormalizedSecondMoment(Mesh &mesh, Coefficient &rho,
                                          const Vector &center,
                                          int ir_order, DenseMatrix &mom)
{
   double mom0 = ComputeSecondMoment(mesh, rho, center, ir_order, mom);
   mom *= 1.0 / mom0;
}

void ComputeElementZerothMoments(Mesh &mesh, Coefficient &rho,
                                 int ir_order, GridFunction &m);

void ComputeElementCentersOfMass(Mesh &mesh, Coefficient &rho,
                                 int ir_order, GridFunction &c);

} // namespace miniapps
=======
/// Merges vertices which lie at the same location
void MergeMeshNodes(Mesh * mesh, int logging);

/// Convert a set of attribute numbers to a marker array
/** The marker array will be of size max_attr and it will contain only zeroes
    and ones. Ones indicate which attribute numbers are present in the attrs
    array. In the special case when attrs has a single entry equal to -1 the
    marker array will contain all ones. */
void AttrToMarker(int max_attr, const Array<int> &attrs, Array<int> &marker);

} // namespace common
>>>>>>> fcf50aae

} // namespace mfem

#endif<|MERGE_RESOLUTION|>--- conflicted
+++ resolved
@@ -27,26 +27,25 @@
    ElementMeshStream(Element::Type e);
 };
 
-<<<<<<< HEAD
-double ComputeVolume(Mesh &mesh, int ir_order);
-double ComputeSurfaceArea(Mesh &mesh, int ir_order);
+double ComputeVolume(const Mesh &mesh, int ir_order);
+double ComputeSurfaceArea(const Mesh &mesh, int ir_order);
 
-double ComputeZerothMoment(Mesh &mesh, Coefficient &rho,
+double ComputeZerothMoment(const Mesh &mesh, Coefficient &rho,
                            int ir_order);
-double ComputeFirstMoment(Mesh &mesh, Coefficient &rho,
+double ComputeFirstMoment(const Mesh &mesh, Coefficient &rho,
                           int ir_order, Vector &mom);
-double ComputeSecondMoment(Mesh &mesh, Coefficient &rho,
+double ComputeSecondMoment(const Mesh &mesh, Coefficient &rho,
                            const Vector &center,
                            int ir_order, DenseMatrix &mom);
 
-inline void ComputeNormalizedFirstMoment(Mesh &mesh, Coefficient &rho,
+inline void ComputeNormalizedFirstMoment(const Mesh &mesh, Coefficient &rho,
                                          int ir_order, Vector &mom)
 {
    double mom0 = ComputeFirstMoment(mesh, rho, ir_order, mom);
    mom /= mom0;
 }
 
-inline void ComputeNormalizedSecondMoment(Mesh &mesh, Coefficient &rho,
+inline void ComputeNormalizedSecondMoment(const Mesh &mesh, Coefficient &rho,
                                           const Vector &center,
                                           int ir_order, DenseMatrix &mom)
 {
@@ -54,14 +53,12 @@
    mom *= 1.0 / mom0;
 }
 
-void ComputeElementZerothMoments(Mesh &mesh, Coefficient &rho,
+void ComputeElementZerothMoments(const Mesh &mesh, Coefficient &rho,
                                  int ir_order, GridFunction &m);
 
-void ComputeElementCentersOfMass(Mesh &mesh, Coefficient &rho,
+void ComputeElementCentersOfMass(const Mesh &mesh, Coefficient &rho,
                                  int ir_order, GridFunction &c);
 
-} // namespace miniapps
-=======
 /// Merges vertices which lie at the same location
 void MergeMeshNodes(Mesh * mesh, int logging);
 
@@ -73,7 +70,6 @@
 void AttrToMarker(int max_attr, const Array<int> &attrs, Array<int> &marker);
 
 } // namespace common
->>>>>>> fcf50aae
 
 } // namespace mfem
 
