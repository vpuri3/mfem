--- conflicted
+++ resolved
@@ -25,20 +25,14 @@
 class IntegrationPoint
 {
 public:
-<<<<<<< HEAD
    double x, y, z, t, weight;
-
-   void Init() { x = y = z = t = weight = 0.0; }
-=======
-   double x, y, z, weight;
    int index;
 
    void Init(int const i)
    {
-      x = y = z = weight = 0.0;
+      x = y = z = t = weight = 0.0;
       index = i;
    }
->>>>>>> 35a79116
 
    void Set(const double *p, const int dim)
    {
