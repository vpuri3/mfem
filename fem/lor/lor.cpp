// Copyright (c) 2010-2022, Lawrence Livermore National Security, LLC. Produced
// at the Lawrence Livermore National Laboratory. All Rights reserved. See files
// LICENSE and NOTICE for details. LLNL-CODE-806117.
//
// This file is part of the MFEM library. For more information and source code
// availability visit https://mfem.org.
//
// MFEM is free software; you can redistribute it and/or modify it under the
// terms of the BSD-3 license. We welcome feedback and contributions, see file
// CONTRIBUTING.md for details.

#include "lor.hpp"
#include "lor_batched.hpp"
#include "../restriction.hpp"
#include "../pbilinearform.hpp"
#include "../../general/forall.hpp"

namespace mfem
{

void LORBase::AddIntegrators(BilinearForm &a_from,
                             BilinearForm &a_to,
                             GetIntegratorsFn get_integrators,
                             AddIntegratorFn add_integrator,
                             const IntegrationRule *ir)
{
   Array<BilinearFormIntegrator*> *integrators = (a_from.*get_integrators)();
   for (int i=0; i<integrators->Size(); ++i)
   {
      BilinearFormIntegrator *integrator = (*integrators)[i];
      (a_to.*add_integrator)(integrator);
      ir_map[integrator] = integrator->GetIntegrationRule();
      if (ir) { integrator->SetIntegrationRule(*ir); }
   }
}

void LORBase::AddIntegratorsAndMarkers(BilinearForm &a_from,
                                       BilinearForm &a_to,
                                       GetIntegratorsFn get_integrators,
                                       GetMarkersFn get_markers,
                                       AddIntegratorMarkersFn add_integrator_marker,
                                       AddIntegratorFn add_integrator,
                                       const IntegrationRule *ir)
{
   Array<BilinearFormIntegrator*> *integrators = (a_from.*get_integrators)();
   Array<Array<int>*> *markers = (a_from.*get_markers)();

   for (int i=0; i<integrators->Size(); ++i)
   {
      BilinearFormIntegrator *integrator = (*integrators)[i];
      if (*markers[i])
      {
         (a_to.*add_integrator_marker)(integrator, *(*markers[i]));
      }
      else
      {
         (a_to.*add_integrator)(integrator);
      }
      ir_map[integrator] = integrator->GetIntegrationRule();
      if (ir) { integrator->SetIntegrationRule(*ir); }
   }
}

void LORBase::ResetIntegrationRules(GetIntegratorsFn get_integrators)
{
   Array<BilinearFormIntegrator*> *integrators = (a->*get_integrators)();
   for (int i=0; i<integrators->Size(); ++i)
   {
      ((*integrators)[i])->SetIntRule(ir_map[(*integrators)[i]]);
   }
}

LORBase::FESpaceType LORBase::GetFESpaceType() const
{
   const FiniteElementCollection *fec_ho = fes_ho.FEColl();
   if (dynamic_cast<const H1_FECollection*>(fec_ho)) { return H1; }
   else if (dynamic_cast<const ND_FECollection*>(fec_ho)) { return ND; }
   else if (dynamic_cast<const RT_FECollection*>(fec_ho)) { return RT; }
   else if (dynamic_cast<const L2_FECollection*>(fec_ho)) { return L2; }
   else { MFEM_ABORT("Bad LOR space type."); }
   return INVALID;
}

int LORBase::GetLOROrder() const
{
   FESpaceType type = GetFESpaceType();
   return (type == L2 || type == RT) ? 0 : 1;
}

void LORBase::ConstructLocalDofPermutation(Array<int> &perm_) const
{
   FESpaceType type = GetFESpaceType();
   MFEM_VERIFY(type != H1 && type != L2, "");

   auto get_dof_map = [](FiniteElementSpace &fes_, int i)
   {
      const FiniteElement *fe = fes_.GetFE(i);
      auto tfe = dynamic_cast<const TensorBasisElement*>(fe);
      MFEM_ASSERT(tfe != NULL, "");
      return tfe->GetDofMap();
   };

   FiniteElementSpace &fes_lor = GetFESpace();
   Mesh &mesh_lor = *fes_lor.GetMesh();
   int dim = mesh_lor.Dimension();
   const CoarseFineTransformations &cf_tr = mesh_lor.GetRefinementTransforms();

   using GeomRef = std::pair<Geometry::Type, int>;
   std::map<GeomRef, int> point_matrices_offsets;
   perm_.SetSize(fes_lor.GetVSize());

   Array<int> vdof_ho, vdof_lor;
   for (int ilor=0; ilor<mesh_lor.GetNE(); ++ilor)
   {
      int iho = cf_tr.embeddings[ilor].parent;
      int p = fes_ho.GetOrder(iho);
      int lor_index = cf_tr.embeddings[ilor].matrix;
      // We use the point matrix index to identify the local LOR element index
      // within the high-order coarse element.
      //
      // In variable-order spaces, the point matrices for each order are
      // concatenated sequentially, so for the given element order, we need to
      // find the offset that will give us the point matrix index relative to
      // the current element order only.
      GeomRef id(mesh_lor.GetElementBaseGeometry(ilor), p);
      if (point_matrices_offsets.find(id) == point_matrices_offsets.end())
      {
         point_matrices_offsets[id] = lor_index;
      }
      lor_index -= point_matrices_offsets[id];

      fes_ho.GetElementVDofs(iho, vdof_ho);
      fes_lor.GetElementVDofs(ilor, vdof_lor);

      if (type == L2)
      {
         perm_[vdof_lor[0]] = vdof_ho[lor_index];
         continue;
      }

      int p1 = p+1;
      int ndof_per_dim = (dim == 2) ? p*p1 : type == ND ? p*p1*p1 : p*p*p1;

      const Array<int> &dofmap_ho = get_dof_map(fes_ho, iho);
      const Array<int> &dofmap_lor = get_dof_map(fes_lor, ilor);

      int off_x = lor_index % p;
      int off_y = (lor_index / p) % p;
      int off_z = (lor_index / p) / p;

      auto set_perm = [&](int off_lor, int off_ho, int n1, int n2)
      {
         for (int i1=0; i1<2; ++i1)
         {
            int m = (dim == 2 || type == RT) ? 1 : 2;
            for (int i2=0; i2<m; ++i2)
            {
               int i;
               i = dofmap_lor[off_lor + i1 + i2*2];
               int s1 = i < 0 ? -1 : 1;
               int idof_lor = vdof_lor[absdof(i)];
               i = dofmap_ho[off_ho + i1*n1 + i2*n2];
               int s2 = i < 0 ? -1 : 1;
               int idof_ho = vdof_ho[absdof(i)];
               int s3 = idof_lor < 0 ? -1 : 1;
               int s4 = idof_ho < 0 ? -1 : 1;
               int s = s1*s2*s3*s4;
               i = absdof(idof_ho);
               perm_[absdof(idof_lor)] = s < 0 ? -1-absdof(i) : absdof(i);
            }
         }
      };

      int offset;

      if (type == ND)
      {
         // x
         offset = off_x + off_y*p + off_z*p*p1;
         set_perm(0, offset, p, p*p1);
         // y
         offset = ndof_per_dim + off_x + off_y*(p1) + off_z*p1*p;
         set_perm(dim == 2 ? 2 : 4, offset, 1, p*p1);
         // z
         if (dim == 3)
         {
            offset = 2*ndof_per_dim + off_x + off_y*p1 + off_z*p1*p1;
            set_perm(8, offset, 1, p+1);
         }
      }
      else if (type == RT)
      {
         // x
         offset = off_x + off_y*p1 + off_z*p*p1;
         set_perm(0, offset, 1, 0);
         // y
         offset = ndof_per_dim + off_x + off_y*p + off_z*p1*p;
         set_perm(2, offset, p, 0);
         // z
         if (dim == 3)
         {
            offset = 2*ndof_per_dim + off_x + off_y*p + off_z*p*p;
            set_perm(4, offset, p*p, 0);
         }
      }
   }
}

void LORBase::ConstructDofPermutation() const
{
   FESpaceType type = GetFESpaceType();
   if (type == H1 || type == L2)
   {
      // H1 and L2: no permutation necessary, return identity
      perm.SetSize(fes_ho.GetTrueVSize());
      for (int i=0; i<perm.Size(); ++i) { perm[i] = i; }
      return;
   }

#ifdef MFEM_USE_MPI
   ParFiniteElementSpace *pfes_ho
      = dynamic_cast<ParFiniteElementSpace*>(&fes_ho);
   ParFiniteElementSpace *pfes_lor
      = dynamic_cast<ParFiniteElementSpace*>(&GetFESpace());
   if (pfes_ho && pfes_lor)
   {
      Array<int> l_perm;
      ConstructLocalDofPermutation(l_perm);
      perm.SetSize(pfes_lor->GetTrueVSize());
      for (int i=0; i<l_perm.Size(); ++i)
      {
         int j = l_perm[i];
         int s = j < 0 ? -1 : 1;
         int t_i = pfes_lor->GetLocalTDofNumber(i);
         int t_j = pfes_ho->GetLocalTDofNumber(absdof(j));
         // Either t_i and t_j both -1, or both non-negative
         if ((t_i < 0 && t_j >=0) || (t_j < 0 && t_i >= 0))
         {
            MFEM_ABORT("Inconsistent DOF numbering");
         }
         if (t_i < 0) { continue; }
         perm[t_i] = s < 0 ? -1 - t_j : t_j;
      }
   }
   else
#endif
   {
      ConstructLocalDofPermutation(perm);
   }
}

const Array<int> &LORBase::GetDofPermutation() const
{
   if (perm.Size() == 0) { ConstructDofPermutation(); }
   return perm;
}

bool LORBase::HasSameDofNumbering() const
{
   FESpaceType type = GetFESpaceType();
   return type == H1 || type == L2;
}

OperatorHandle &LORBase::GetAssembledSystem()
{
   MFEM_VERIFY(A.Ptr() != NULL, "No LOR system assembled");
   return A;
}

const OperatorHandle &LORBase::GetAssembledSystem() const
{
   MFEM_VERIFY(A.Ptr() != NULL, "No LOR system assembled");
   return A;
}

void LORBase::SetupProlongationAndRestriction()
{
   if (!HasSameDofNumbering())
   {
      Array<int> p;
      ConstructLocalDofPermutation(p);
      fes->CopyProlongationAndRestriction(fes_ho, &p);
   }
   else
   {
      fes->CopyProlongationAndRestriction(fes_ho, NULL);
   }
}

template <typename FEC>
void CheckScalarBasisType(const FiniteElementSpace &fes)
{
   const FEC *fec = dynamic_cast<const FEC*>(fes.FEColl());
   if (fec)
   {
      int btype = fec->GetBasisType();
      if (btype != BasisType::GaussLobatto)
      {
         mfem::err << "\nWARNING: Constructing low-order refined "
                   << "discretization with basis type\n"
                   << BasisType::Name(btype) << ". "
                   << "The LOR discretization is only spectrally equivalent\n"
                   << "with Gauss-Lobatto basis.\n" << std::endl;
      }
   }
}

template <typename FEC>
void CheckVectorBasisType(const FiniteElementSpace &fes)
{
   const FEC *fec = dynamic_cast<const FEC*>(fes.FEColl());
   if (fec)
   {
      int cbtype = fec->GetClosedBasisType();
      int obtype = fec->GetOpenBasisType();
      if (cbtype != BasisType::GaussLobatto || obtype != BasisType::IntegratedGLL)
      {
         mfem::err << "\nWARNING: Constructing vector low-order refined "
                   << "discretization with basis type \npair ("
                   << BasisType::Name(cbtype) << ", "
                   << BasisType::Name(obtype) << "). "
                   << "The LOR discretization is only spectrally\nequivalent "
                   << "with basis types (Gauss-Lobatto, IntegratedGLL).\n"
                   << std::endl;
      }
   }
}

void CheckBasisType(const FiniteElementSpace &fes)
{
   CheckScalarBasisType<H1_FECollection>(fes);
   CheckVectorBasisType<ND_FECollection>(fes);
   CheckVectorBasisType<RT_FECollection>(fes);
   // L2 is a bit more complicated, for now don't verify basis type
}

LORBase::LORBase(FiniteElementSpace &fes_ho_, int ref_type_)
   : irs(0, Quadrature1D::GaussLobatto), ref_type(ref_type_), fes_ho(fes_ho_)
{
   Mesh &mesh_ = *fes_ho_.GetMesh();
   int dim = mesh_.Dimension();
   Array<Geometry::Type> geoms;
   mesh_.GetGeometries(dim, geoms);
   if (geoms.Size() == 1 && Geometry::IsTensorProduct(geoms[0]))
   {
      ir_el = &irs.Get(geoms[0], 1);
      ir_face = &irs.Get(Geometry::TensorProductGeometry(dim-1), 1);
   }
   else
   {
      ir_el = NULL;
      ir_face = NULL;
   }
   a = NULL;
}

FiniteElementSpace &LORBase::GetFESpace() const
{
   // In the case of "batched assembly", the creation of the LOR mesh and
   // space can be completely omitted (for efficiency). In this case, the
   // fes object is NULL, and we need to create it when requested.
   if (fes == NULL) { const_cast<LORBase*>(this)->FormLORSpace(); }
   return *fes;
}

void LORBase::AssembleSystem(BilinearForm &a_ho, const Array<int> &ess_dofs)
{
   A.Clear();
   delete a;
   if (BatchedLORAssembly::FormIsSupported(a_ho))
   {
      // Skip forming the space
      a = nullptr;
      if (batched_lor == nullptr)
      {
         batched_lor = new BatchedLORAssembly(fes_ho);
      }
      batched_lor->Assemble(a_ho, ess_dofs, A);
   }
   else
   {
      LegacyAssembleSystem(a_ho, ess_dofs);
   }
}

void LORBase::LegacyAssembleSystem(BilinearForm &a_ho,
                                   const Array<int> &ess_dofs)
{
   // TODO: use AssemblyLevel::FULL here instead of AssemblyLevel::LEGACY.
   // This is waiting for parallel assembly + BCs with AssemblyLevel::FULL.
   // In that case, maybe "LegacyAssembleSystem" is not a very clear name.

   // If the space is not formed already, it will be constructed lazily in
   // GetFESpace.
   FiniteElementSpace &fes_lor = GetFESpace();
#ifdef MFEM_USE_MPI
   if (auto *pfes = dynamic_cast<ParFiniteElementSpace*>(&fes_lor))
   {
      a = new ParBilinearForm(pfes);
   }
   else
#endif
   {
      a = new BilinearForm(&fes_lor);
   }

   a->UseExternalIntegrators();
   AddIntegrators(a_ho, *a, &BilinearForm::GetDBFI,
                  &BilinearForm::AddDomainIntegrator, ir_el);
   AddIntegrators(a_ho, *a, &BilinearForm::GetFBFI,
                  &BilinearForm::AddInteriorFaceIntegrator, ir_face);
   AddIntegratorsAndMarkers(a_ho, *a, &BilinearForm::GetBBFI,
                            &BilinearForm::GetBBFI_Marker,
                            &BilinearForm::AddBoundaryIntegrator,
                            &BilinearForm::AddBoundaryIntegrator, ir_face);
   AddIntegratorsAndMarkers(a_ho, *a, &BilinearForm::GetBFBFI,
                            &BilinearForm::GetBFBFI_Marker,
                            &BilinearForm::AddBdrFaceIntegrator,
                            &BilinearForm::AddBdrFaceIntegrator, ir_face);

   a->Assemble();
   a->FormSystemMatrix(ess_dofs, A);

   ResetIntegrationRules(&BilinearForm::GetDBFI);
   ResetIntegrationRules(&BilinearForm::GetFBFI);
   ResetIntegrationRules(&BilinearForm::GetBBFI);
   ResetIntegrationRules(&BilinearForm::GetBFBFI);
}

LORBase::~LORBase()
{
   delete batched_lor;
   delete a;
   delete fes;
   delete fec;
   delete mesh;
}

LORDiscretization::LORDiscretization(BilinearForm &a_ho_,
                                     const Array<int> &ess_tdof_list,
                                     int ref_type_)
   : LORBase(*a_ho_.FESpace(), ref_type_)
{
   CheckBasisType(fes_ho);
   A.SetType(Operator::MFEM_SPARSEMAT);
   AssembleSystem(a_ho_, ess_tdof_list);
}

LORDiscretization::LORDiscretization(FiniteElementSpace &fes_ho,
                                     int ref_type_) : LORBase(fes_ho, ref_type_)
{
   CheckBasisType(fes_ho);
   A.SetType(Operator::MFEM_SPARSEMAT);
}

void LORDiscretization::FormLORSpace()
{
   Mesh &mesh_ho = *fes_ho.GetMesh();
   // For H1, ND and RT spaces, use refinement = element order, for DG spaces,
   // use refinement = element order + 1 (since LOR is p = 0 in this case).
   int increment = (GetFESpaceType() == L2) ? 1 : 0;
   Array<int> refinements(mesh_ho.GetNE());
   for (int i=0; i<refinements.Size(); ++i)
   {
      refinements[i] = fes_ho.GetOrder(i) + increment;
   }
   mesh = new Mesh(Mesh::MakeRefined(mesh_ho, refinements, ref_type));

   fec = fes_ho.FEColl()->Clone(GetLOROrder());
   const int vdim = fes_ho.GetVDim();
<<<<<<< HEAD
   fes = new FiniteElementSpace(mesh, fec, vdim);
=======
   const Ordering::Type ordering = fes_ho.GetOrdering();
   fes = new FiniteElementSpace(mesh, fec, vdim, ordering);
>>>>>>> d689941f
   SetupProlongationAndRestriction();
}

SparseMatrix &LORDiscretization::GetAssembledMatrix() const
{
   MFEM_VERIFY(A.Ptr() != nullptr, "No LOR system assembled");
   return *A.As<SparseMatrix>();
}

#ifdef MFEM_USE_MPI

ParLORDiscretization::ParLORDiscretization(ParBilinearForm &a_ho_,
                                           const Array<int> &ess_tdof_list,
                                           int ref_type_) : LORBase(*a_ho_.ParFESpace(), ref_type_)
{
   ParFiniteElementSpace *pfes_ho = a_ho_.ParFESpace();
   if (pfes_ho->GetMyRank() == 0) { CheckBasisType(fes_ho); }
   A.SetType(Operator::Hypre_ParCSR);
   AssembleSystem(a_ho_, ess_tdof_list);
}

ParLORDiscretization::ParLORDiscretization(
   ParFiniteElementSpace &fes_ho, int ref_type_) : LORBase(fes_ho, ref_type_)
{
   if (fes_ho.GetMyRank() == 0) { CheckBasisType(fes_ho); }
   A.SetType(Operator::Hypre_ParCSR);
}

void ParLORDiscretization::FormLORSpace()
{
   ParFiniteElementSpace &pfes_ho = static_cast<ParFiniteElementSpace&>(fes_ho);
   // TODO: support variable-order spaces in parallel
   MFEM_VERIFY(!pfes_ho.IsVariableOrder(),
               "Cannot construct LOR operators on variable-order spaces");

   int order = pfes_ho.GetMaxElementOrder();
   if (GetFESpaceType() == L2) { ++order; }

   ParMesh &mesh_ho = *pfes_ho.GetParMesh();
   ParMesh *pmesh = new ParMesh(ParMesh::MakeRefined(mesh_ho, order, ref_type));
   mesh = pmesh;

   fec = pfes_ho.FEColl()->Clone(GetLOROrder());
   const int vdim = fes_ho.GetVDim();
<<<<<<< HEAD
   ParFiniteElementSpace *pfes = new ParFiniteElementSpace(pmesh, fec, vdim);
   fes = pfes;
=======
   const Ordering::Type ordering = fes_ho.GetOrdering();
   fes = new ParFiniteElementSpace(pmesh, fec, vdim, ordering);
>>>>>>> d689941f
   SetupProlongationAndRestriction();
}

HypreParMatrix &ParLORDiscretization::GetAssembledMatrix() const
{
   MFEM_VERIFY(A.Ptr() != nullptr, "No LOR system assembled");
   return *A.As<HypreParMatrix>();
}

ParFiniteElementSpace &ParLORDiscretization::GetParFESpace() const
{
   return static_cast<ParFiniteElementSpace&>(GetFESpace());
}

#endif // MFEM_USE_MPI

} // namespace mfem<|MERGE_RESOLUTION|>--- conflicted
+++ resolved
@@ -468,12 +468,8 @@
 
    fec = fes_ho.FEColl()->Clone(GetLOROrder());
    const int vdim = fes_ho.GetVDim();
-<<<<<<< HEAD
-   fes = new FiniteElementSpace(mesh, fec, vdim);
-=======
    const Ordering::Type ordering = fes_ho.GetOrdering();
    fes = new FiniteElementSpace(mesh, fec, vdim, ordering);
->>>>>>> d689941f
    SetupProlongationAndRestriction();
 }
 
@@ -518,13 +514,8 @@
 
    fec = pfes_ho.FEColl()->Clone(GetLOROrder());
    const int vdim = fes_ho.GetVDim();
-<<<<<<< HEAD
-   ParFiniteElementSpace *pfes = new ParFiniteElementSpace(pmesh, fec, vdim);
-   fes = pfes;
-=======
    const Ordering::Type ordering = fes_ho.GetOrdering();
    fes = new ParFiniteElementSpace(pmesh, fec, vdim, ordering);
->>>>>>> d689941f
    SetupProlongationAndRestriction();
 }
 
