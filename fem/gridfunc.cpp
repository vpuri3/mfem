// Copyright (c) 2010-2022, Lawrence Livermore National Security, LLC. Produced
// at the Lawrence Livermore National Laboratory. All Rights reserved. See files
// LICENSE and NOTICE for details. LLNL-CODE-806117.
//
// This file is part of the MFEM library. For more information and source code
// availability visit https://mfem.org.
//
// MFEM is free software; you can redistribute it and/or modify it under the
// terms of the BSD-3 license. We welcome feedback and contributions, see file
// CONTRIBUTING.md for details.

// Implementation of GridFunction

#include "gridfunc.hpp"
#include "../mesh/nurbs.hpp"
#include "../general/text.hpp"

#ifdef MFEM_USE_MPI
#include "pfespace.hpp"
#endif

#include <limits>
#include <cstring>
#include <string>
#include <cmath>
#include <iostream>
#include <algorithm>


namespace mfem
{

using namespace std;

GridFunction::GridFunction(Mesh *m, std::istream &input)
   : Vector()
{
   // Grid functions are stored on the device
   UseDevice(true);

   fes = new FiniteElementSpace;
   fec = fes->Load(m, input);

   skip_comment_lines(input, '#');
   istream::int_type next_char = input.peek();
   if (next_char == 'N') // First letter of "NURBS_patches"
   {
      string buff;
      getline(input, buff);
      filter_dos(buff);
      if (buff == "NURBS_patches")
      {
         MFEM_VERIFY(fes->GetNURBSext(),
                     "NURBS_patches requires NURBS FE space");
         fes->GetNURBSext()->LoadSolution(input, *this);
      }
      else
      {
         MFEM_ABORT("unknown section: " << buff);
      }
   }
   else
   {
      Vector::Load(input, fes->GetVSize());

      // if the mesh is a legacy (v1.1) NC mesh, it has old vertex ordering
      if (fes->Nonconforming() &&
          fes->GetMesh()->ncmesh->IsLegacyLoaded())
      {
         LegacyNCReorder();
      }
   }
   fes_sequence = fes->GetSequence();
}

GridFunction::GridFunction(Mesh *m, GridFunction *gf_array[], int num_pieces)
{
   UseDevice(true);

   // all GridFunctions must have the same FE collection, vdim, ordering
   int vdim, ordering;

   fes = gf_array[0]->FESpace();
   fec = FiniteElementCollection::New(fes->FEColl()->Name());
   vdim = fes->GetVDim();
   ordering = fes->GetOrdering();
   fes = new FiniteElementSpace(m, fec, vdim, ordering);
   SetSize(fes->GetVSize());

   if (m->NURBSext)
   {
      m->NURBSext->MergeGridFunctions(gf_array, num_pieces, *this);
      return;
   }

   int g_ndofs  = fes->GetNDofs();
   int g_nvdofs = fes->GetNVDofs();
   int g_nedofs = fes->GetNEDofs();
   int g_nfdofs = fes->GetNFDofs();
   int g_nddofs = g_ndofs - (g_nvdofs + g_nedofs + g_nfdofs);
   int vi, ei, fi, di;
   vi = ei = fi = di = 0;
   for (int i = 0; i < num_pieces; i++)
   {
      FiniteElementSpace *l_fes = gf_array[i]->FESpace();
      int l_ndofs  = l_fes->GetNDofs();
      int l_nvdofs = l_fes->GetNVDofs();
      int l_nedofs = l_fes->GetNEDofs();
      int l_nfdofs = l_fes->GetNFDofs();
      int l_nddofs = l_ndofs - (l_nvdofs + l_nedofs + l_nfdofs);
      const double *l_data = gf_array[i]->GetData();
      double *g_data = data;
      if (ordering == Ordering::byNODES)
      {
         for (int d = 0; d < vdim; d++)
         {
            memcpy(g_data+vi, l_data, l_nvdofs*sizeof(double));
            l_data += l_nvdofs;
            g_data += g_nvdofs;
            memcpy(g_data+ei, l_data, l_nedofs*sizeof(double));
            l_data += l_nedofs;
            g_data += g_nedofs;
            memcpy(g_data+fi, l_data, l_nfdofs*sizeof(double));
            l_data += l_nfdofs;
            g_data += g_nfdofs;
            memcpy(g_data+di, l_data, l_nddofs*sizeof(double));
            l_data += l_nddofs;
            g_data += g_nddofs;
         }
      }
      else
      {
         memcpy(g_data+vdim*vi, l_data, l_nvdofs*sizeof(double)*vdim);
         l_data += vdim*l_nvdofs;
         g_data += vdim*g_nvdofs;
         memcpy(g_data+vdim*ei, l_data, l_nedofs*sizeof(double)*vdim);
         l_data += vdim*l_nedofs;
         g_data += vdim*g_nedofs;
         memcpy(g_data+vdim*fi, l_data, l_nfdofs*sizeof(double)*vdim);
         l_data += vdim*l_nfdofs;
         g_data += vdim*g_nfdofs;
         memcpy(g_data+vdim*di, l_data, l_nddofs*sizeof(double)*vdim);
         l_data += vdim*l_nddofs;
         g_data += vdim*g_nddofs;
      }
      vi += l_nvdofs;
      ei += l_nedofs;
      fi += l_nfdofs;
      di += l_nddofs;
   }
   fes_sequence = fes->GetSequence();
}

void GridFunction::Destroy()
{
   if (fec)
   {
      delete fes;
      delete fec;
      fec = NULL;
   }
}

void GridFunction::Update()
{
   if (fes->GetSequence() == fes_sequence)
   {
      return; // space and grid function are in sync, no-op
   }
   // it seems we cannot use the following, due to FESpace::Update(false)
   /*if (fes->GetSequence() != fes_sequence + 1)
   {
      MFEM_ABORT("Error in update sequence. GridFunction needs to be updated "
                 "right after the space is updated.");
   }*/
   fes_sequence = fes->GetSequence();

   const Operator *T = fes->GetUpdateOperator();
   if (T)
   {
      Vector old_data;
      old_data.Swap(*this);
      SetSize(T->Height());
      UseDevice(true);
      T->Mult(old_data, *this);
   }
   else
   {
      SetSize(fes->GetVSize());
   }
}

void GridFunction::SetSpace(FiniteElementSpace *f)
{
   if (f != fes) { Destroy(); }
   fes = f;
   SetSize(fes->GetVSize());
   fes_sequence = fes->GetSequence();
}

void GridFunction::MakeRef(FiniteElementSpace *f, double *v)
{
   if (f != fes) { Destroy(); }
   fes = f;
   NewDataAndSize(v, fes->GetVSize());
   fes_sequence = fes->GetSequence();
}

void GridFunction::MakeRef(FiniteElementSpace *f, Vector &v, int v_offset)
{
   MFEM_ASSERT(v.Size() >= v_offset + f->GetVSize(), "");
   if (f != fes) { Destroy(); }
   fes = f;
   v.UseDevice(true);
   this->Vector::MakeRef(v, v_offset, fes->GetVSize());
   fes_sequence = fes->GetSequence();
}

void GridFunction::MakeTRef(FiniteElementSpace *f, double *tv)
{
   if (IsIdentityProlongation(f->GetProlongationMatrix()))
   {
      MakeRef(f, tv);
      t_vec.NewDataAndSize(tv, size);
   }
   else
   {
      SetSpace(f); // works in parallel
      t_vec.NewDataAndSize(tv, f->GetTrueVSize());
   }
}

void GridFunction::MakeTRef(FiniteElementSpace *f, Vector &tv, int tv_offset)
{
   tv.UseDevice(true);
   if (IsIdentityProlongation(f->GetProlongationMatrix()))
   {
      MakeRef(f, tv, tv_offset);
      t_vec.NewMemoryAndSize(data, size, false);
   }
   else
   {
      MFEM_ASSERT(tv.Size() >= tv_offset + f->GetTrueVSize(), "");
      SetSpace(f); // works in parallel
      t_vec.MakeRef(tv, tv_offset, f->GetTrueVSize());
   }
}

void GridFunction::SumFluxAndCount(BilinearFormIntegrator &blfi,
                                   GridFunction &flux,
                                   Array<int>& count,
                                   bool wcoef,
                                   int subdomain)
{
   GridFunction &u = *this;

   ElementTransformation *Transf;
   DofTransformation *udoftrans;
   DofTransformation *fdoftrans;

   FiniteElementSpace *ufes = u.FESpace();
   FiniteElementSpace *ffes = flux.FESpace();

   int nfe = ufes->GetNE();
   Array<int> udofs;
   Array<int> fdofs;
   Vector ul, fl;

   flux = 0.0;
   count = 0;

   for (int i = 0; i < nfe; i++)
   {
      if (subdomain >= 0 && ufes->GetAttribute(i) != subdomain)
      {
         continue;
      }

      udoftrans = ufes->GetElementVDofs(i, udofs);
      fdoftrans = ffes->GetElementVDofs(i, fdofs);

      u.GetSubVector(udofs, ul);
      if (udoftrans)
      {
         udoftrans->InvTransformPrimal(ul);
      }

      Transf = ufes->GetElementTransformation(i);
      blfi.ComputeElementFlux(*ufes->GetFE(i), *Transf, ul,
                              *ffes->GetFE(i), fl, wcoef);

      if (fdoftrans)
      {
         fdoftrans->TransformPrimal(fl);
      }
      flux.AddElementVector(fdofs, fl);

      FiniteElementSpace::AdjustVDofs(fdofs);
      for (int j = 0; j < fdofs.Size(); j++)
      {
         count[fdofs[j]]++;
      }
   }
}

void GridFunction::ComputeFlux(BilinearFormIntegrator &blfi,
                               GridFunction &flux, bool wcoef,
                               int subdomain)
{
   Array<int> count(flux.Size());

   SumFluxAndCount(blfi, flux, count, wcoef, subdomain);

   // complete averaging
   for (int i = 0; i < count.Size(); i++)
   {
      if (count[i] != 0) { flux(i) /= count[i]; }
   }
}

int GridFunction::VectorDim() const
{
   const FiniteElement *fe;
   if (!fes->GetNE())
   {
      const FiniteElementCollection *fe_coll = fes->FEColl();
      static const Geometry::Type geoms[3] =
      { Geometry::SEGMENT, Geometry::TRIANGLE, Geometry::TETRAHEDRON };
      fe = fe_coll->
           FiniteElementForGeometry(geoms[fes->GetMesh()->Dimension()-1]);
   }
   else
   {
      fe = fes->GetFE(0);
   }
   if (!fe || fe->GetRangeType() == FiniteElement::SCALAR)
   {
      return fes->GetVDim();
   }
   return fes->GetVDim()*std::max(fes->GetMesh()->SpaceDimension(),
                                  fe->GetVDim());
}

int GridFunction::CurlDim() const
{
   const FiniteElement *fe;
   if (!fes->GetNE())
   {
      static const Geometry::Type geoms[3] =
      { Geometry::SEGMENT, Geometry::TRIANGLE, Geometry::TETRAHEDRON };
      fe = fec->FiniteElementForGeometry(geoms[fes->GetMesh()->Dimension()-1]);
   }
   else
   {
      fe = fes->GetFE(0);
   }
   if (!fe || fe->GetRangeType() == FiniteElement::SCALAR)
   {
      return 2 * fes->GetMesh()->SpaceDimension() - 3;
   }
   return fes->GetVDim()*fe->GetCurlDim();
}

void GridFunction::GetTrueDofs(Vector &tv) const
{
   const SparseMatrix *R = fes->GetRestrictionMatrix();
   if (!R || IsIdentityProlongation(fes->GetProlongationMatrix()))
   {
      // R is identity
      tv = *this; // no real copy if 'tv' and '*this' use the same data
   }
   else
   {
      tv.SetSize(R->Height());
      R->Mult(*this, tv);
   }
}

void GridFunction::SetFromTrueDofs(const Vector &tv)
{
   MFEM_ASSERT(tv.Size() == fes->GetTrueVSize(), "invalid input");
   const SparseMatrix *cP = fes->GetConformingProlongation();
   if (!cP)
   {
      *this = tv; // no real copy if 'tv' and '*this' use the same data
   }
   else
   {
      cP->Mult(tv, *this);
   }
}

void GridFunction::GetNodalValues(int i, Array<double> &nval, int vdim) const
{
   Array<int> vdofs;

   int k;

   DofTransformation * doftrans = fes->GetElementVDofs(i, vdofs);
   const FiniteElement *FElem = fes->GetFE(i);
   const IntegrationRule *ElemVert =
      Geometries.GetVertices(FElem->GetGeomType());
   int dof = FElem->GetDof();
   int n = ElemVert->GetNPoints();
   nval.SetSize(n);
   vdim--;
   Vector loc_data;
   GetSubVector(vdofs, loc_data);
   if (doftrans)
   {
      doftrans->InvTransformPrimal(loc_data);
   }

   if (FElem->GetRangeType() == FiniteElement::SCALAR)
   {
      MFEM_ASSERT(FElem->GetMapType() == FiniteElement::VALUE,
                  "invalid FE map type");
      Vector shape(dof);
      for (k = 0; k < n; k++)
      {
         FElem->CalcShape(ElemVert->IntPoint(k), shape);
         nval[k] = shape * ((const double *)loc_data + dof * vdim);
      }
   }
   else
   {
      ElementTransformation *Tr = fes->GetElementTransformation(i);
      DenseMatrix vshape(dof, FElem->GetDim());
      for (k = 0; k < n; k++)
      {
         Tr->SetIntPoint(&ElemVert->IntPoint(k));
         FElem->CalcVShape(*Tr, vshape);
         nval[k] = loc_data * (&vshape(0,vdim));
      }
   }
}

double GridFunction::GetValue(int i, const IntegrationPoint &ip, int vdim)
const
{
   Array<int> dofs;
   DofTransformation * doftrans = fes->GetElementDofs(i, dofs);
   fes->DofsToVDofs(vdim-1, dofs);
   Vector DofVal(dofs.Size()), LocVec;
   const FiniteElement *fe = fes->GetFE(i);
   if (fe->GetMapType() == FiniteElement::VALUE)
   {
      fe->CalcShape(ip, DofVal);
   }
   else
   {
      ElementTransformation *Tr = fes->GetElementTransformation(i);
      Tr->SetIntPoint(&ip);
      fe->CalcPhysShape(*Tr, DofVal);
   }
   GetSubVector(dofs, LocVec);
   if (doftrans)
   {
      doftrans->InvTransformPrimal(LocVec);
   }

   return (DofVal * LocVec);
}

void GridFunction::GetVectorValue(int i, const IntegrationPoint &ip,
                                  Vector &val) const
{
   const FiniteElement *FElem = fes->GetFE(i);
   int dof = FElem->GetDof();
   Array<int> vdofs;
   DofTransformation * doftrans = fes->GetElementVDofs(i, vdofs);
   Vector loc_data;
   GetSubVector(vdofs, loc_data);
   if (doftrans)
   {
      doftrans->InvTransformPrimal(loc_data);
   }
   if (FElem->GetRangeType() == FiniteElement::SCALAR)
   {
      Vector shape(dof);
      if (FElem->GetMapType() == FiniteElement::VALUE)
      {
         FElem->CalcShape(ip, shape);
      }
      else
      {
         ElementTransformation *Tr = fes->GetElementTransformation(i);
         Tr->SetIntPoint(&ip);
         FElem->CalcPhysShape(*Tr, shape);
      }
      int vdim = fes->GetVDim();
      val.SetSize(vdim);
      for (int k = 0; k < vdim; k++)
      {
         val(k) = shape * ((const double *)loc_data + dof * k);
      }
   }
   else
   {
      int vdim = VectorDim();
      DenseMatrix vshape(dof, vdim);
      ElementTransformation *Tr = fes->GetElementTransformation(i);
      Tr->SetIntPoint(&ip);
      FElem->CalcVShape(*Tr, vshape);
      val.SetSize(vdim);
      vshape.MultTranspose(loc_data, val);
   }
}

void GridFunction::GetValues(int i, const IntegrationRule &ir, Vector &vals,
                             int vdim)
const
{
   Array<int> dofs;
   int n = ir.GetNPoints();
   vals.SetSize(n);
   DofTransformation * doftrans = fes->GetElementDofs(i, dofs);
   fes->DofsToVDofs(vdim-1, dofs);
   const FiniteElement *FElem = fes->GetFE(i);
   int dof = FElem->GetDof();
   Vector DofVal(dof), loc_data(dof);
   GetSubVector(dofs, loc_data);
   if (doftrans)
   {
      doftrans->InvTransformPrimal(loc_data);
   }
   if (FElem->GetMapType() == FiniteElement::VALUE)
   {
      for (int k = 0; k < n; k++)
      {
         FElem->CalcShape(ir.IntPoint(k), DofVal);
         vals(k) = DofVal * loc_data;
      }
   }
   else
   {
      ElementTransformation *Tr = fes->GetElementTransformation(i);
      for (int k = 0; k < n; k++)
      {
         Tr->SetIntPoint(&ir.IntPoint(k));
         FElem->CalcPhysShape(*Tr, DofVal);
         vals(k) = DofVal * loc_data;
      }
   }
}

void GridFunction::GetValues(int i, const IntegrationRule &ir, Vector &vals,
                             DenseMatrix &tr, int vdim)
const
{
   ElementTransformation *ET;
   ET = fes->GetElementTransformation(i);
   ET->Transform(ir, tr);

   GetValues(i, ir, vals, vdim);
}

void GridFunction::GetLaplacians(int i, const IntegrationRule &ir, Vector &laps,
                                 int vdim)
const
{
   Array<int> dofs;
   int n = ir.GetNPoints();
   laps.SetSize(n);
   fes->GetElementDofs(i, dofs);
   fes->DofsToVDofs(vdim-1, dofs);
   const FiniteElement *FElem = fes->GetFE(i);
   ElementTransformation *ET;
   ET = fes->GetElementTransformation(i);
   MFEM_ASSERT(FElem->GetMapType() == FiniteElement::VALUE,
               "invalid FE map type");

   int dof = FElem->GetDof();
   Vector DofLap(dof), loc_data(dof);
   GetSubVector(dofs, loc_data);
   for (int k = 0; k < n; k++)
   {
      const IntegrationPoint &ip = ir.IntPoint(k);
      ET->SetIntPoint(&ip);
      FElem->CalcPhysLaplacian(*ET, DofLap);
      laps(k) = DofLap * loc_data;
   }
}

void GridFunction::GetLaplacians(int i, const IntegrationRule &ir, Vector &laps,
                                 DenseMatrix &tr, int vdim)
const
{
   ElementTransformation *ET;
   ET = fes->GetElementTransformation(i);
   ET->Transform(ir, tr);

   GetLaplacians(i, ir, laps, vdim);
}


void GridFunction::GetHessians(int i, const IntegrationRule &ir,
                               DenseMatrix &hess,
                               int vdim)
const
{

   Array<int> dofs;
   int n = ir.GetNPoints();
   fes->GetElementDofs(i, dofs);
   fes->DofsToVDofs(vdim-1, dofs);
   const FiniteElement *FElem = fes->GetFE(i);
   ElementTransformation *ET;
   ET = fes->GetElementTransformation(i);
   int dim = FElem->GetDim();
   int size = (dim*(dim+1))/2;

   MFEM_ASSERT(FElem->GetMapType() == FiniteElement::VALUE,
               "invalid FE map type");

   int dof = FElem->GetDof();
   DenseMatrix DofHes(dof, size);
   hess.SetSize(n, size);

   Vector loc_data(dof);
   GetSubVector(dofs, loc_data);

   hess = 0.0;
   for (int k = 0; k < n; k++)
   {
      const IntegrationPoint &ip = ir.IntPoint(k);
      ET->SetIntPoint(&ip);
      FElem->CalcPhysHessian(*ET, DofHes);

      for (int j = 0; j < size; j++)
      {
         for (int d = 0; d < dof; d++)
         {
            hess(k,j) += DofHes(d,j) * loc_data[d];
         }
      }
   }
}

void GridFunction::GetHessians(int i, const IntegrationRule &ir,
                               DenseMatrix &hess,
                               DenseMatrix &tr, int vdim)
const
{
   ElementTransformation *ET;
   ET = fes->GetElementTransformation(i);
   ET->Transform(ir, tr);

   GetHessians(i, ir, hess, vdim);
}


int GridFunction::GetFaceValues(int i, int side, const IntegrationRule &ir,
                                Vector &vals, DenseMatrix &tr,
                                int vdim) const
{
   int n, dir;
   FaceElementTransformations *Transf;

   n = ir.GetNPoints();
   IntegrationRule eir(n);  // ---
   if (side == 2) // automatic choice of side
   {
      Transf = fes->GetMesh()->GetFaceElementTransformations(i, 0);
      if (Transf->Elem2No < 0 ||
          fes->GetAttribute(Transf->Elem1No) <=
          fes->GetAttribute(Transf->Elem2No))
      {
         dir = 0;
      }
      else
      {
         dir = 1;
      }
   }
   else
   {
      if (side == 1 && !fes->GetMesh()->FaceIsInterior(i))
      {
         dir = 0;
      }
      else
      {
         dir = side;
      }
   }
   if (dir == 0)
   {
      Transf = fes->GetMesh()->GetFaceElementTransformations(i, 4);
      Transf->Loc1.Transform(ir, eir);
      GetValues(Transf->Elem1No, eir, vals, tr, vdim);
   }
   else
   {
      Transf = fes->GetMesh()->GetFaceElementTransformations(i, 8);
      Transf->Loc2.Transform(ir, eir);
      GetValues(Transf->Elem2No, eir, vals, tr, vdim);
   }

   return dir;
}

void GridFunction::GetVectorValues(int i, const IntegrationRule &ir,
                                   DenseMatrix &vals, DenseMatrix &tr) const
{
   ElementTransformation *Tr = fes->GetElementTransformation(i);
   Tr->Transform(ir, tr);

   GetVectorValues(*Tr, ir, vals);
}

void be_to_bfe(Geometry::Type geom, int o, const IntegrationPoint &ip,
               IntegrationPoint &fip)
{
   if (geom == Geometry::TRIANGLE)
   {
      if (o == 2)
      {
         fip.x = 1.0 - ip.x - ip.y;
         fip.y = ip.x;
      }
      else if (o == 4)
      {
         fip.x = ip.y;
         fip.y = 1.0 - ip.x - ip.y;
      }
      else
      {
         fip.x = ip.x;
         fip.y = ip.y;
      }
      fip.z = ip.z;
   }
   else
   {
      if (o == 2)
      {
         fip.x = ip.y;
         fip.y = 1.0 - ip.x;
      }
      else if (o == 4)
      {
         fip.x = 1.0 - ip.x;
         fip.y = 1.0 - ip.y;
      }
      else if (o == 6)
      {
         fip.x = 1.0 - ip.y;
         fip.y = ip.x;
      }
      else
      {
         fip.x = ip.x;
         fip.y = ip.y;
      }
      fip.z = ip.z;
   }
   fip.weight = ip.weight;
   fip.index  = ip.index;
}

double GridFunction::GetValue(ElementTransformation &T,
                              const IntegrationPoint &ip,
                              int comp, Vector *tr) const
{
   if (tr)
   {
      T.SetIntPoint(&ip);
      T.Transform(ip, *tr);
   }

   const FiniteElement * fe = NULL;
   Array<int> dofs;

   switch (T.ElementType)
   {
      case ElementTransformation::ELEMENT:
         fe = fes->GetFE(T.ElementNo);
         fes->GetElementDofs(T.ElementNo, dofs);
         break;
      case ElementTransformation::EDGE:
         if (fes->FEColl()->GetContType() ==
             FiniteElementCollection::CONTINUOUS)
         {
            fe = fes->GetEdgeElement(T.ElementNo);
            fes->GetEdgeDofs(T.ElementNo, dofs);
         }
         else
         {
            MFEM_ABORT("GridFunction::GetValue: Field continuity type \""
                       << fes->FEColl()->GetContType() << "\" not supported "
                       << "on mesh edges.");
            return NAN;
         }
         break;
      case ElementTransformation::FACE:
         if (fes->FEColl()->GetContType() ==
             FiniteElementCollection::CONTINUOUS)
         {
            fe = fes->GetFaceElement(T.ElementNo);
            fes->GetFaceDofs(T.ElementNo, dofs);
         }
         else
         {
            MFEM_ABORT("GridFunction::GetValue: Field continuity type \""
                       << fes->FEColl()->GetContType() << "\" not supported "
                       << "on mesh faces.");
            return NAN;
         }
         break;
      case ElementTransformation::BDR_ELEMENT:
      {
         if (fes->FEColl()->GetContType() ==
             FiniteElementCollection::CONTINUOUS)
         {
            // This is a continuous field so we can evaluate it on the boundary.
            fe = fes->GetBE(T.ElementNo);
            fes->GetBdrElementDofs(T.ElementNo, dofs);
         }
         else
         {
            // This is a discontinuous field which cannot be evaluated on the
            // boundary so we'll evaluate it in the neighboring element.
            FaceElementTransformations * FET =
               fes->GetMesh()->GetBdrFaceTransformations(T.ElementNo);

            // Boundary elements and Boundary Faces may have different
            // orientations so adjust the integration point if necessary.
            int o = 0;
            if (fes->GetMesh()->Dimension() == 3)
            {
               int f;
               fes->GetMesh()->GetBdrElementFace(T.ElementNo, &f, &o);
            }

            IntegrationPoint fip;
            be_to_bfe(FET->GetGeometryType(), o, ip, fip);

            // Compute and set the point in element 1 from fip
            FET->SetAllIntPoints(&fip);
            ElementTransformation & T1 = FET->GetElement1Transformation();
            return GetValue(T1, T1.GetIntPoint(), comp);
         }
      }
      break;
      case ElementTransformation::BDR_FACE:
      {
         FaceElementTransformations * FET =
            dynamic_cast<FaceElementTransformations *>(&T);

         // Evaluate in neighboring element for both continuous and
         // discontinuous fields (the integration point in T1 should have
         // already been set).
         ElementTransformation & T1 = FET->GetElement1Transformation();
         return GetValue(T1, T1.GetIntPoint(), comp);
      }
      default:
      {
         MFEM_ABORT("GridFunction::GetValue: Unsupported element type \""
                    << T.ElementType << "\"");
         return NAN;
      }
   }

   fes->DofsToVDofs(comp-1, dofs);
   Vector DofVal(dofs.Size()), LocVec;
   if (fe->GetMapType() == FiniteElement::VALUE)
   {
      fe->CalcShape(ip, DofVal);
   }
   else
   {
      fe->CalcPhysShape(T, DofVal);
   }
   GetSubVector(dofs, LocVec);

   return (DofVal * LocVec);
}

void GridFunction::GetValues(ElementTransformation &T,
                             const IntegrationRule &ir,
                             Vector &vals, int comp,
                             DenseMatrix *tr) const
{
   if (tr)
   {
      T.Transform(ir, *tr);
   }

   int nip = ir.GetNPoints();
   vals.SetSize(nip);
   for (int j = 0; j < nip; j++)
   {
      const IntegrationPoint &ip = ir.IntPoint(j);
      T.SetIntPoint(&ip);
      vals[j] = GetValue(T, ip, comp);
   }
}

void GridFunction::GetVectorValue(ElementTransformation &T,
                                  const IntegrationPoint &ip,
                                  Vector &val, Vector *tr) const
{
   if (tr)
   {
      T.SetIntPoint(&ip);
      T.Transform(ip, *tr);
   }

   Array<int> vdofs;
   const FiniteElement *fe = NULL;
   DofTransformation * doftrans = NULL;

   switch (T.ElementType)
   {
      case ElementTransformation::ELEMENT:
         doftrans = fes->GetElementVDofs(T.ElementNo, vdofs);
         fe = fes->GetFE(T.ElementNo);
         break;
      case ElementTransformation::EDGE:
         if (fes->FEColl()->GetContType() ==
             FiniteElementCollection::CONTINUOUS)
         {
            fe = fes->GetEdgeElement(T.ElementNo);
            fes->GetEdgeVDofs(T.ElementNo, vdofs);
         }
         else
         {
            MFEM_ABORT("GridFunction::GetVectorValue: Field continuity type \""
                       << fes->FEColl()->GetContType() << "\" not supported "
                       << "on mesh edges.");
            return;
         }
         break;
      case ElementTransformation::FACE:
         if (fes->FEColl()->GetContType() ==
             FiniteElementCollection::CONTINUOUS)
         {
            fe = fes->GetFaceElement(T.ElementNo);
            fes->GetFaceVDofs(T.ElementNo, vdofs);
         }
         else
         {
            MFEM_ABORT("GridFunction::GetVectorValue: Field continuity type \""
                       << fes->FEColl()->GetContType() << "\" not supported "
                       << "on mesh faces.");
            return;
         }
         break;
      case ElementTransformation::BDR_ELEMENT:
      {
         if (fes->FEColl()->GetContType() ==
             FiniteElementCollection::CONTINUOUS)
         {
            // This is a continuous field so we can evaluate it on the boundary.
            fes->GetBdrElementVDofs(T.ElementNo, vdofs);
            fe = fes->GetBE(T.ElementNo);
         }
         else
         {
            // This is a discontinuous vector field which cannot be evaluated on
            // the boundary so we'll evaluate it in the neighboring element.
            FaceElementTransformations * FET =
               fes->GetMesh()->GetBdrFaceTransformations(T.ElementNo);

            // Boundary elements and Boundary Faces may have different
            // orientations so adjust the integration point if necessary.
            int o = 0;
            if (fes->GetMesh()->Dimension() == 3)
            {
               int f;
               fes->GetMesh()->GetBdrElementFace(T.ElementNo, &f, &o);
            }

            IntegrationPoint fip;
            be_to_bfe(FET->GetGeometryType(), o, ip, fip);

            // Compute and set the point in element 1 from fip
            FET->SetAllIntPoints(&fip);
            ElementTransformation & T1 = FET->GetElement1Transformation();
            return GetVectorValue(T1, T1.GetIntPoint(), val);
         }
      }
      break;
      case ElementTransformation::BDR_FACE:
      {
         FaceElementTransformations * FET =
            dynamic_cast<FaceElementTransformations *>(&T);

         // Evaluate in neighboring element for both continuous and
         // discontinuous fields (the integration point in T1 should have
         // already been set).
         ElementTransformation & T1 = FET->GetElement1Transformation();
         return GetVectorValue(T1, T1.GetIntPoint(), val);
      }
      default:
      {
         MFEM_ABORT("GridFunction::GetVectorValue: Unsupported element type \""
                    << T.ElementType << "\"");
         if (val.Size() > 0) { val = NAN; }
         return;
      }
   }

   int dof = fe->GetDof();
   Vector loc_data;
   GetSubVector(vdofs, loc_data);
   if (doftrans)
   {
      doftrans->InvTransformPrimal(loc_data);
   }
   if (fe->GetRangeType() == FiniteElement::SCALAR)
   {
      Vector shape(dof);
      if (fe->GetMapType() == FiniteElement::VALUE)
      {
         fe->CalcShape(ip, shape);
      }
      else
      {
         fe->CalcPhysShape(T, shape);
      }
      int vdim = fes->GetVDim();
      val.SetSize(vdim);
      for (int k = 0; k < vdim; k++)
      {
         val(k) = shape * ((const double *)loc_data + dof * k);
      }
   }
   else
   {
      int spaceDim = fes->GetMesh()->SpaceDimension();
      int vdim = std::max(spaceDim, fe->GetVDim());
      DenseMatrix vshape(dof, vdim);
      fe->CalcVShape(T, vshape);
      val.SetSize(vdim);
      vshape.MultTranspose(loc_data, val);
   }
}

void GridFunction::GetVectorValues(ElementTransformation &T,
                                   const IntegrationRule &ir,
                                   DenseMatrix &vals,
                                   DenseMatrix *tr) const
{
   if (tr)
   {
      T.Transform(ir, *tr);
   }

   const FiniteElement *FElem = fes->GetFE(T.ElementNo);
   int dof = FElem->GetDof();

   Array<int> vdofs;
   DofTransformation * doftrans = fes->GetElementVDofs(T.ElementNo, vdofs);
   Vector loc_data;
   GetSubVector(vdofs, loc_data);
   if (doftrans)
   {
      doftrans->InvTransformPrimal(loc_data);
   }

   int nip = ir.GetNPoints();

   if (FElem->GetRangeType() == FiniteElement::SCALAR)
   {
      Vector shape(dof);
      int vdim = fes->GetVDim();
      vals.SetSize(vdim, nip);
      for (int j = 0; j < nip; j++)
      {
         const IntegrationPoint &ip = ir.IntPoint(j);
         T.SetIntPoint(&ip);
         FElem->CalcPhysShape(T, shape);

         for (int k = 0; k < vdim; k++)
         {
            vals(k,j) = shape * ((const double *)loc_data + dof * k);
         }
      }
   }
   else
   {
      int spaceDim = fes->GetMesh()->SpaceDimension();
      int vdim = std::max(spaceDim, FElem->GetVDim());
      DenseMatrix vshape(dof, vdim);

      vals.SetSize(vdim, nip);
      Vector val_j;

      for (int j = 0; j < nip; j++)
      {
         const IntegrationPoint &ip = ir.IntPoint(j);
         T.SetIntPoint(&ip);
         FElem->CalcVShape(T, vshape);

         vals.GetColumnReference(j, val_j);
         vshape.MultTranspose(loc_data, val_j);
      }
   }
}

int GridFunction::GetFaceVectorValues(
   int i, int side, const IntegrationRule &ir,
   DenseMatrix &vals, DenseMatrix &tr) const
{
   int n, di;
   FaceElementTransformations *Transf;

   n = ir.GetNPoints();
   IntegrationRule eir(n);  // ---
   Transf = fes->GetMesh()->GetFaceElementTransformations(i, 0);
   if (side == 2)
   {
      if (Transf->Elem2No < 0 ||
          fes->GetAttribute(Transf->Elem1No) <=
          fes->GetAttribute(Transf->Elem2No))
      {
         di = 0;
      }
      else
      {
         di = 1;
      }
   }
   else
   {
      di = side;
   }
   if (di == 0)
   {
      Transf = fes->GetMesh()->GetFaceElementTransformations(i, 5);
      Transf->Loc1.Transform(ir, eir);
      GetVectorValues(*Transf->Elem1, eir, vals, &tr);
   }
   else
   {
      Transf = fes->GetMesh()->GetFaceElementTransformations(i, 10);
      Transf->Loc2.Transform(ir, eir);
      GetVectorValues(*Transf->Elem2, eir, vals, &tr);
   }

   return di;
}

void GridFunction::GetValuesFrom(const GridFunction &orig_func)
{
   // Without averaging ...

   const FiniteElementSpace *orig_fes = orig_func.FESpace();
   DofTransformation * doftrans;
   DofTransformation * orig_doftrans;
   Array<int> vdofs, orig_vdofs;
   Vector shape, loc_values, orig_loc_values;
   int i, j, d, ne, dof, odof, vdim;

   ne = fes->GetNE();
   vdim = fes->GetVDim();
   for (i = 0; i < ne; i++)
   {
      doftrans = fes->GetElementVDofs(i, vdofs);
      orig_doftrans = orig_fes->GetElementVDofs(i, orig_vdofs);
      orig_func.GetSubVector(orig_vdofs, orig_loc_values);
      if (orig_doftrans)
      {
         orig_doftrans->InvTransformPrimal(orig_loc_values);
      }
      const FiniteElement *fe = fes->GetFE(i);
      const FiniteElement *orig_fe = orig_fes->GetFE(i);
      dof = fe->GetDof();
      odof = orig_fe->GetDof();
      loc_values.SetSize(dof * vdim);
      shape.SetSize(odof);
      const IntegrationRule &ir = fe->GetNodes();
      for (j = 0; j < dof; j++)
      {
         const IntegrationPoint &ip = ir.IntPoint(j);
         orig_fe->CalcShape(ip, shape);
         for (d = 0; d < vdim; d++)
         {
            loc_values(d*dof+j) =
               shape * ((const double *)orig_loc_values + d * odof) ;
         }
      }
      if (doftrans)
      {
         doftrans->TransformPrimal(loc_values);
      }
      SetSubVector(vdofs, loc_values);
   }
}

void GridFunction::GetBdrValuesFrom(const GridFunction &orig_func)
{
   // Without averaging ...

   const FiniteElementSpace *orig_fes = orig_func.FESpace();
   // DofTransformation * doftrans;
   // DofTransformation * orig_doftrans;
   Array<int> vdofs, orig_vdofs;
   Vector shape, loc_values, loc_values_t, orig_loc_values, orig_loc_values_t;
   int i, j, d, nbe, dof, odof, vdim;

   nbe = fes->GetNBE();
   vdim = fes->GetVDim();
   for (i = 0; i < nbe; i++)
   {
      fes->GetBdrElementVDofs(i, vdofs);
      orig_fes->GetBdrElementVDofs(i, orig_vdofs);
      orig_func.GetSubVector(orig_vdofs, orig_loc_values);
      const FiniteElement *fe = fes->GetBE(i);
      const FiniteElement *orig_fe = orig_fes->GetBE(i);
      dof = fe->GetDof();
      odof = orig_fe->GetDof();
      loc_values.SetSize(dof * vdim);
      shape.SetSize(odof);
      const IntegrationRule &ir = fe->GetNodes();
      for (j = 0; j < dof; j++)
      {
         const IntegrationPoint &ip = ir.IntPoint(j);
         orig_fe->CalcShape(ip, shape);
         for (d = 0; d < vdim; d++)
         {
            loc_values(d*dof+j) =
               shape * ((const double *)orig_loc_values + d * odof);
         }
      }
      SetSubVector(vdofs, loc_values);
   }
}

void GridFunction::GetVectorFieldValues(
   int i, const IntegrationRule &ir, DenseMatrix &vals,
   DenseMatrix &tr, int comp) const
{
   Array<int> vdofs;
   ElementTransformation *transf;

   int d, k, n, sdim, dof;

   n = ir.GetNPoints();
   DofTransformation * doftrans = fes->GetElementVDofs(i, vdofs);
   const FiniteElement *fe = fes->GetFE(i);
   dof = fe->GetDof();
   sdim = fes->GetMesh()->SpaceDimension();
   // int *dofs = &vdofs[comp*dof];
   transf = fes->GetElementTransformation(i);
   transf->Transform(ir, tr);
   vals.SetSize(n, sdim);
   DenseMatrix vshape(dof, sdim);
   Vector loc_data, val(sdim);
   GetSubVector(vdofs, loc_data);
   if (doftrans)
   {
      doftrans->InvTransformPrimal(loc_data);
   }
   for (k = 0; k < n; k++)
   {
      const IntegrationPoint &ip = ir.IntPoint(k);
      transf->SetIntPoint(&ip);
      fe->CalcVShape(*transf, vshape);
      vshape.MultTranspose(loc_data, val);
      for (d = 0; d < sdim; d++)
      {
         vals(k,d) = val(d);
      }
   }
}

void GridFunction::ReorderByNodes()
{
   if (fes->GetOrdering() == Ordering::byNODES)
   {
      return;
   }

   int i, j, k;
   int vdim = fes->GetVDim();
   int ndofs = fes->GetNDofs();
   double *temp = new double[size];

   k = 0;
   for (j = 0; j < ndofs; j++)
      for (i = 0; i < vdim; i++)
      {
         temp[j+i*ndofs] = data[k++];
      }

   for (i = 0; i < size; i++)
   {
      data[i] = temp[i];
   }

   delete [] temp;
}

void GridFunction::GetVectorFieldNodalValues(Vector &val, int comp) const
{
   int i, k;
   Array<int> overlap(fes->GetNV());
   Array<int> vertices;
   DenseMatrix vals, tr;

   val.SetSize(overlap.Size());
   overlap = 0;
   val = 0.0;

   comp--;
   for (i = 0; i < fes->GetNE(); i++)
   {
      const IntegrationRule *ir =
         Geometries.GetVertices(fes->GetFE(i)->GetGeomType());
      fes->GetElementVertices(i, vertices);
      GetVectorFieldValues(i, *ir, vals, tr);
      for (k = 0; k < ir->GetNPoints(); k++)
      {
         val(vertices[k]) += vals(k, comp);
         overlap[vertices[k]]++;
      }
   }

   for (i = 0; i < overlap.Size(); i++)
   {
      val(i) /= overlap[i];
   }
}

void GridFunction::ProjectVectorFieldOn(GridFunction &vec_field, int comp)
{
   FiniteElementSpace *new_fes = vec_field.FESpace();

   int d, i, k, ind, dof, sdim;
   Array<int> overlap(new_fes->GetVSize());
   Array<int> new_vdofs;
   DenseMatrix vals, tr;

   sdim = fes->GetMesh()->SpaceDimension();
   overlap = 0;
   vec_field = 0.0;

   for (i = 0; i < new_fes->GetNE(); i++)
   {
      const FiniteElement *fe = new_fes->GetFE(i);
      const IntegrationRule &ir = fe->GetNodes();
      GetVectorFieldValues(i, ir, vals, tr, comp);
      new_fes->GetElementVDofs(i, new_vdofs);
      dof = fe->GetDof();
      for (d = 0; d < sdim; d++)
      {
         for (k = 0; k < dof; k++)
         {
            if ( (ind=new_vdofs[dof*d+k]) < 0 )
            {
               ind = -1-ind, vals(k, d) = - vals(k, d);
            }
            vec_field(ind) += vals(k, d);
            overlap[ind]++;
         }
      }
   }

   for (i = 0; i < overlap.Size(); i++)
   {
      vec_field(i) /= overlap[i];
   }
}

void GridFunction::AccumulateAndCountDerivativeValues(int comp, int der_comp,
                                                      GridFunction &der,
                                                      Array<int> &zones_per_dof)
{
   FiniteElementSpace * der_fes = der.FESpace();
   ElementTransformation * transf;
   zones_per_dof.SetSize(der_fes->GetVSize());
   Array<int> der_dofs, vdofs;
   DenseMatrix dshape, inv_jac;
   Vector pt_grad, loc_func;
   int i, j, k, dim, dof, der_dof, ind;
   double a;

   zones_per_dof = 0;
   der = 0.0;

   comp--;
   for (i = 0; i < der_fes->GetNE(); i++)
   {
      const FiniteElement *der_fe = der_fes->GetFE(i);
      const FiniteElement *fe = fes->GetFE(i);
      const IntegrationRule &ir = der_fe->GetNodes();
      der_fes->GetElementDofs(i, der_dofs);
      fes->GetElementVDofs(i, vdofs);
      dim = fe->GetDim();
      dof = fe->GetDof();
      der_dof = der_fe->GetDof();
      dshape.SetSize(dof, dim);
      inv_jac.SetSize(dim);
      pt_grad.SetSize(dim);
      loc_func.SetSize(dof);
      transf = fes->GetElementTransformation(i);
      for (j = 0; j < dof; j++)
         loc_func(j) = ( (ind=vdofs[comp*dof+j]) >= 0 ) ?
                       (data[ind]) : (-data[-1-ind]);
      for (k = 0; k < der_dof; k++)
      {
         const IntegrationPoint &ip = ir.IntPoint(k);
         fe->CalcDShape(ip, dshape);
         dshape.MultTranspose(loc_func, pt_grad);
         transf->SetIntPoint(&ip);
         CalcInverse(transf->Jacobian(), inv_jac);
         a = 0.0;
         for (j = 0; j < dim; j++)
         {
            a += inv_jac(j, der_comp) * pt_grad(j);
         }
         der(der_dofs[k]) += a;
         zones_per_dof[der_dofs[k]]++;
      }
   }
}

void GridFunction::GetDerivative(int comp, int der_comp, GridFunction &der)
{
   Array<int> overlap;
   AccumulateAndCountDerivativeValues(comp, der_comp, der, overlap);

   for (int i = 0; i < overlap.Size(); i++)
   {
      der(i) /= overlap[i];
   }
}


void GridFunction::GetVectorGradientHat(
   ElementTransformation &T, DenseMatrix &gh) const
{
   int elNo = T.ElementNo;
   const FiniteElement *FElem = fes->GetFE(elNo);
   int dim = FElem->GetDim(), dof = FElem->GetDof();
   Array<int> vdofs;
   DofTransformation * doftrans = fes->GetElementVDofs(elNo, vdofs);
   Vector loc_data;
   GetSubVector(vdofs, loc_data);
   if (doftrans)
   {
      doftrans->InvTransformPrimal(loc_data);
   }
   // assuming scalar FE
   int vdim = fes->GetVDim();
   DenseMatrix dshape(dof, dim);
   FElem->CalcDShape(T.GetIntPoint(), dshape);
   gh.SetSize(vdim, dim);
   DenseMatrix loc_data_mat(loc_data.GetData(), dof, vdim);
   MultAtB(loc_data_mat, dshape, gh);
}

double GridFunction::GetDivergence(ElementTransformation &T) const
{
   switch (T.ElementType)
   {
      case ElementTransformation::ELEMENT:
      {
         int elNo = T.ElementNo;
         const FiniteElement *fe = fes->GetFE(elNo);
         if (fe->GetRangeType() == FiniteElement::SCALAR)
         {
            MFEM_ASSERT(fe->GetMapType() == FiniteElement::VALUE,
                        "invalid FE map type");
            DenseMatrix grad_hat;
            GetVectorGradientHat(T, grad_hat);
            const DenseMatrix &Jinv = T.InverseJacobian();
            double div_v = 0.0;
            for (int i = 0; i < Jinv.Width(); i++)
            {
               for (int j = 0; j < Jinv.Height(); j++)
               {
                  div_v += grad_hat(i, j) * Jinv(j, i);
               }
            }
            return div_v;
         }
         else
         {
            // Assuming RT-type space
            Array<int> dofs;
            DofTransformation * doftrans = fes->GetElementDofs(elNo, dofs);
            Vector loc_data, divshape(fe->GetDof());
            GetSubVector(dofs, loc_data);
            if (doftrans)
            {
               doftrans->InvTransformPrimal(loc_data);
            }
            fe->CalcDivShape(T.GetIntPoint(), divshape);
            return (loc_data * divshape) / T.Weight();
         }
      }
      break;
      case ElementTransformation::BDR_ELEMENT:
      {
         // In order to properly capture the derivative of the normal component
         // of the field (as well as the transverse divergence of the
         // tangential components) we must evaluate it in the neighboring
         // element.
         FaceElementTransformations * FET =
            fes->GetMesh()->GetBdrFaceTransformations(T.ElementNo);

         // Boundary elements and Boundary Faces may have different
         // orientations so adjust the integration point if necessary.
         int o = 0;
         if (fes->GetMesh()->Dimension() == 3)
         {
            int f;
            fes->GetMesh()->GetBdrElementFace(T.ElementNo, &f, &o);
         }

         IntegrationPoint fip;
         be_to_bfe(FET->GetGeometryType(), o, T.GetIntPoint(), fip);

         // Compute and set the point in element 1 from fip
         FET->SetAllIntPoints(&fip);
         ElementTransformation & T1 = FET->GetElement1Transformation();

         return GetDivergence(T1);
      }
      break;
      case ElementTransformation::BDR_FACE:
      {
         // This must be a DG context so this dynamic cast must succeed.
         FaceElementTransformations * FET =
            dynamic_cast<FaceElementTransformations *>(&T);

         // Evaluate in neighboring element (the integration point in T1 should
         // have already been set).
         ElementTransformation & T1 = FET->GetElement1Transformation();
         return GetDivergence(T1);
      }
      break;
      default:
      {
         MFEM_ABORT("GridFunction::GetDivergence: Unsupported element type \""
                    << T.ElementType << "\"");
      }
   }
   return 0.0; // never reached
}

void GridFunction::GetCurl(ElementTransformation &T, Vector &curl) const
{
   switch (T.ElementType)
   {
      case ElementTransformation::ELEMENT:
      {
         int elNo = T.ElementNo;
         const FiniteElement *fe = fes->GetFE(elNo);
         if (fe->GetRangeType() == FiniteElement::SCALAR)
         {
            MFEM_ASSERT(fe->GetMapType() == FiniteElement::VALUE,
                        "invalid FE map type");
            DenseMatrix grad_hat;
            GetVectorGradientHat(T, grad_hat);
            const DenseMatrix &Jinv = T.InverseJacobian();
            // Dimensions of grad are vdim x FElem->Dim
            DenseMatrix grad(grad_hat.Height(), Jinv.Width());
            Mult(grad_hat, Jinv, grad);
            MFEM_ASSERT(grad.Height() == grad.Width(), "");
            if (grad.Height() == 3)
            {
               curl.SetSize(3);
               curl(0) = grad(2,1) - grad(1,2);
               curl(1) = grad(0,2) - grad(2,0);
               curl(2) = grad(1,0) - grad(0,1);
            }
            else if (grad.Height() == 2)
            {
               curl.SetSize(1);
               curl(0) = grad(1,0) - grad(0,1);
            }
         }
         else
         {
            // Assuming ND-type space
            Array<int> dofs;
            DofTransformation * doftrans = fes->GetElementDofs(elNo, dofs);
            Vector loc_data;
            GetSubVector(dofs, loc_data);
            if (doftrans)
<<<<<<< HEAD
            {
               doftrans->InvTransformPrimal(loc_data);
            }
            DenseMatrix curl_shape(fe->GetDof(), fe->GetDim() == 3 ? 3 : 1);
            fe->CalcCurlShape(T.GetIntPoint(), curl_shape);
            curl.SetSize(curl_shape.Width());
            if (curl_shape.Width() == 3)
            {
               double curl_hat[3];
               curl_shape.MultTranspose(loc_data, curl_hat);
               T.Jacobian().Mult(curl_hat, curl);
            }
            else
=======
>>>>>>> ec5ce4b5
            {
               doftrans->InvTransformPrimal(loc_data);
            }
            DenseMatrix curl_shape(fe->GetDof(), fe->GetCurlDim());
            fe->CalcPhysCurlShape(T, curl_shape);
            curl_shape.MultTranspose(loc_data, curl);
         }
      }
      break;
      case ElementTransformation::BDR_ELEMENT:
      {
         // In order to capture the tangential components of the curl we
         // must evaluate it in the neighboring element.
         FaceElementTransformations * FET =
            fes->GetMesh()->GetBdrFaceTransformations(T.ElementNo);

         // Boundary elements and Boundary Faces may have different
         // orientations so adjust the integration point if necessary.
         int o = 0;
         if (fes->GetMesh()->Dimension() == 3)
         {
            int f;
            fes->GetMesh()->GetBdrElementFace(T.ElementNo, &f, &o);
         }

         IntegrationPoint fip;
         be_to_bfe(FET->GetGeometryType(), o, T.GetIntPoint(), fip);

         // Compute and set the point in element 1 from fip
         FET->SetAllIntPoints(&fip);
         ElementTransformation & T1 = FET->GetElement1Transformation();

         GetCurl(T1, curl);
      }
      break;
      case ElementTransformation::BDR_FACE:
      {
         // This must be a DG context so this dynamic cast must succeed.
         FaceElementTransformations * FET =
            dynamic_cast<FaceElementTransformations *>(&T);

         // Evaluate in neighboring element (the integration point in T1 should
         // have already been set).
         ElementTransformation & T1 = FET->GetElement1Transformation();
         GetCurl(T1, curl);
      }
      break;
      default:
      {
         MFEM_ABORT("GridFunction::GetCurl: Unsupported element type \""
                    << T.ElementType << "\"");
      }
   }
}

void GridFunction::GetGradient(ElementTransformation &T, Vector &grad) const
{
   switch (T.ElementType)
   {
      case ElementTransformation::ELEMENT:
      {
         const FiniteElement *fe = fes->GetFE(T.ElementNo);
         MFEM_ASSERT(fe->GetMapType() == FiniteElement::VALUE,
                     "invalid FE map type");
         int spaceDim = fes->GetMesh()->SpaceDimension();
         int dim = fe->GetDim(), dof = fe->GetDof();
         DenseMatrix dshape(dof, dim);
         Vector lval, gh(dim);

         grad.SetSize(spaceDim);
         GetElementDofValues(T.ElementNo, lval);
         fe->CalcDShape(T.GetIntPoint(), dshape);
         dshape.MultTranspose(lval, gh);
         T.InverseJacobian().MultTranspose(gh, grad);
      }
      break;
      case ElementTransformation::BDR_ELEMENT:
      {
         // In order to properly capture the normal component of the gradient
         // as well as its tangential components we must evaluate it in the
         // neighboring element.
         FaceElementTransformations * FET =
            fes->GetMesh()->GetBdrFaceTransformations(T.ElementNo);

         // Boundary elements and Boundary Faces may have different
         // orientations so adjust the integration point if necessary.
         int o = 0;
         if (fes->GetMesh()->Dimension() == 3)
         {
            int f;
            fes->GetMesh()->GetBdrElementFace(T.ElementNo, &f, &o);
         }

         IntegrationPoint fip;
         be_to_bfe(FET->GetGeometryType(), o, T.GetIntPoint(), fip);

         // Compute and set the point in element 1 from fip
         FET->SetAllIntPoints(&fip);
         ElementTransformation & T1 = FET->GetElement1Transformation();

         GetGradient(T1, grad);
      }
      break;
      case ElementTransformation::BDR_FACE:
      {
         // This must be a DG context so this dynamic cast must succeed.
         FaceElementTransformations * FET =
            dynamic_cast<FaceElementTransformations *>(&T);

         // Evaluate in neighboring element (the integration point in T1 should
         // have already been set).
         ElementTransformation & T1 = FET->GetElement1Transformation();
         GetGradient(T1, grad);
      }
      break;
      default:
      {
         MFEM_ABORT("GridFunction::GetGradient: Unsupported element type \""
                    << T.ElementType << "\"");
      }
   }
}

void GridFunction::GetGradients(ElementTransformation &tr,
                                const IntegrationRule &ir,
                                DenseMatrix &grad) const
{
   int elNo = tr.ElementNo;
   const FiniteElement *fe = fes->GetFE(elNo);
   MFEM_ASSERT(fe->GetMapType() == FiniteElement::VALUE, "invalid FE map type");
   DenseMatrix dshape(fe->GetDof(), fe->GetDim());
   Vector lval, gh(fe->GetDim()), gcol;
   Array<int> dofs;
   DofTransformation * doftrans = fes->GetElementDofs(elNo, dofs);
   GetSubVector(dofs, lval);
   if (doftrans)
   {
      doftrans->InvTransformPrimal(lval);
   }
   grad.SetSize(fe->GetDim(), ir.GetNPoints());
   for (int i = 0; i < ir.GetNPoints(); i++)
   {
      const IntegrationPoint &ip = ir.IntPoint(i);
      fe->CalcDShape(ip, dshape);
      dshape.MultTranspose(lval, gh);
      tr.SetIntPoint(&ip);
      grad.GetColumnReference(i, gcol);
      const DenseMatrix &Jinv = tr.InverseJacobian();
      Jinv.MultTranspose(gh, gcol);
   }
}

void GridFunction::GetVectorGradient(
   ElementTransformation &T, DenseMatrix &grad) const
{
   switch (T.ElementType)
   {
      case ElementTransformation::ELEMENT:
      {
         MFEM_ASSERT(fes->GetFE(T.ElementNo)->GetMapType() ==
                     FiniteElement::VALUE, "invalid FE map type");
         DenseMatrix grad_hat;
         GetVectorGradientHat(T, grad_hat);
         const DenseMatrix &Jinv = T.InverseJacobian();
         grad.SetSize(grad_hat.Height(), Jinv.Width());
         Mult(grad_hat, Jinv, grad);
      }
      break;
      case ElementTransformation::BDR_ELEMENT:
      {
         // In order to capture the normal component of the gradient we
         // must evaluate it in the neighboring element.
         FaceElementTransformations * FET =
            fes->GetMesh()->GetBdrFaceTransformations(T.ElementNo);

         // Boundary elements and Boundary Faces may have different
         // orientations so adjust the integration point if necessary.
         int o = 0;
         if (fes->GetMesh()->Dimension() == 3)
         {
            int f;
            fes->GetMesh()->GetBdrElementFace(T.ElementNo, &f, &o);
         }

         IntegrationPoint fip;
         be_to_bfe(FET->GetGeometryType(), o, T.GetIntPoint(), fip);

         // Compute and set the point in element 1 from fip
         FET->SetAllIntPoints(&fip);
         ElementTransformation & T1 = FET->GetElement1Transformation();

         GetVectorGradient(T1, grad);
      }
      break;
      case ElementTransformation::BDR_FACE:
      {
         // This must be a DG context so this dynamic cast must succeed.
         FaceElementTransformations * FET =
            dynamic_cast<FaceElementTransformations *>(&T);

         // Evaluate in neighboring element (the integration point in T1 should
         // have already been set).
         ElementTransformation & T1 = FET->GetElement1Transformation();
         GetVectorGradient(T1, grad);
      }
      break;
      default:
      {
         MFEM_ABORT("GridFunction::GetVectorGradient: "
                    "Unsupported element type \"" << T.ElementType << "\"");
      }
   }
}

void GridFunction::GetElementAverages(GridFunction &avgs) const
{
   MassIntegrator Mi;
   DenseMatrix loc_mass;
   DofTransformation * te_doftrans;
   DofTransformation * tr_doftrans;
   Array<int> te_dofs, tr_dofs;
   Vector loc_avgs, loc_this;
   Vector int_psi(avgs.Size());

   avgs = 0.0;
   int_psi = 0.0;
   for (int i = 0; i < fes->GetNE(); i++)
   {
      Mi.AssembleElementMatrix2(*fes->GetFE(i), *avgs.FESpace()->GetFE(i),
                                *fes->GetElementTransformation(i), loc_mass);
      tr_doftrans = fes->GetElementDofs(i, tr_dofs);
      te_doftrans = avgs.FESpace()->GetElementDofs(i, te_dofs);
      GetSubVector(tr_dofs, loc_this);
      if (tr_doftrans)
      {
         tr_doftrans->InvTransformPrimal(loc_this);
      }
      loc_avgs.SetSize(te_dofs.Size());
      loc_mass.Mult(loc_this, loc_avgs);
      if (te_doftrans)
      {
         te_doftrans->TransformPrimal(loc_avgs);
      }
      avgs.AddElementVector(te_dofs, loc_avgs);
      loc_this = 1.0; // assume the local basis for 'this' sums to 1
      loc_mass.Mult(loc_this, loc_avgs);
      int_psi.AddElementVector(te_dofs, loc_avgs);
   }
   for (int i = 0; i < avgs.Size(); i++)
   {
      avgs(i) /= int_psi(i);
   }
}

void GridFunction::GetElementDofValues(int el, Vector &dof_vals) const
{
   Array<int> dof_idx;
   DofTransformation * doftrans = fes->GetElementVDofs(el, dof_idx);
   GetSubVector(dof_idx, dof_vals);
   if (doftrans)
   {
      doftrans->InvTransformPrimal(dof_vals);
   }
}

void GridFunction::ProjectGridFunction(const GridFunction &src)
{
   Mesh *mesh = fes->GetMesh();
   bool sameP = false;
   DenseMatrix P;

   if (!mesh->GetNE()) { return; }

   Geometry::Type geom, cached_geom = Geometry::INVALID;
   if (mesh->GetNumGeometries(mesh->Dimension()) == 1)
   {
      // Assuming that the projection matrix is the same for all elements
      sameP = true;
      fes->GetFE(0)->Project(*src.fes->GetFE(0),
                             *mesh->GetElementTransformation(0), P);
   }
   const int vdim = fes->GetVDim();
   MFEM_VERIFY(vdim == src.fes->GetVDim(), "incompatible vector dimensions!");

   Array<int> src_vdofs, dest_vdofs;
   Vector src_lvec, dest_lvec(vdim*P.Height());

   for (int i = 0; i < mesh->GetNE(); i++)
   {
      // Assuming the projection matrix P depends only on the element geometry
      if ( !sameP && (geom = mesh->GetElementBaseGeometry(i)) != cached_geom )
      {
         fes->GetFE(i)->Project(*src.fes->GetFE(i),
                                *mesh->GetElementTransformation(i), P);
         dest_lvec.SetSize(vdim*P.Height());
         cached_geom = geom;
      }

      DofTransformation * src_doftrans = src.fes->GetElementVDofs(i, src_vdofs);
      src.GetSubVector(src_vdofs, src_lvec);
      if (src_doftrans)
      {
         src_doftrans->InvTransformPrimal(src_lvec);
      }
      for (int vd = 0; vd < vdim; vd++)
      {
         P.Mult(&src_lvec[vd*P.Width()], &dest_lvec[vd*P.Height()]);
      }
      DofTransformation * doftrans = fes->GetElementVDofs(i, dest_vdofs);
      if (doftrans)
      {
         doftrans->TransformPrimal(dest_lvec);
      }
      SetSubVector(dest_vdofs, dest_lvec);
   }
}

void GridFunction::ImposeBounds(int i, const Vector &weights,
                                const Vector &lo_, const Vector &hi_)
{
   Array<int> vdofs;
   DofTransformation * doftrans = fes->GetElementVDofs(i, vdofs);
   int size = vdofs.Size();
   Vector vals, new_vals(size);

   GetSubVector(vdofs, vals);
   if (doftrans)
   {
      doftrans->InvTransformPrimal(vals);
   }

   MFEM_ASSERT(weights.Size() == size, "Different # of weights and dofs.");
   MFEM_ASSERT(lo_.Size() == size, "Different # of lower bounds and dofs.");
   MFEM_ASSERT(hi_.Size() == size, "Different # of upper bounds and dofs.");

   int max_iter = 30;
   double tol = 1.e-12;
   SLBQPOptimizer slbqp;
   slbqp.SetMaxIter(max_iter);
   slbqp.SetAbsTol(1.0e-18);
   slbqp.SetRelTol(tol);
   slbqp.SetBounds(lo_, hi_);
   slbqp.SetLinearConstraint(weights, weights * vals);
   slbqp.SetPrintLevel(0); // print messages only if not converged
   slbqp.Mult(vals, new_vals);

   if (doftrans)
   {
      doftrans->TransformPrimal(new_vals);
   }
   SetSubVector(vdofs, new_vals);
}

void GridFunction::ImposeBounds(int i, const Vector &weights,
                                double min_, double max_)
{
   Array<int> vdofs;
   DofTransformation * doftrans = fes->GetElementVDofs(i, vdofs);
   int size = vdofs.Size();
   Vector vals, new_vals(size);
   GetSubVector(vdofs, vals);
   if (doftrans)
   {
      doftrans->InvTransformPrimal(vals);
   }

   double max_val = vals.Max();
   double min_val = vals.Min();

   if (max_val <= min_)
   {
      new_vals = min_;
      if (doftrans)
      {
         doftrans->TransformPrimal(new_vals);
      }
      SetSubVector(vdofs, new_vals);
      return;
   }

   if (min_ <= min_val && max_val <= max_)
   {
      return;
   }

   Vector minv(size), maxv(size);
   minv = (min_ > min_val) ? min_ : min_val;
   maxv = (max_ < max_val) ? max_ : max_val;

   ImposeBounds(i, weights, minv, maxv);
}

void GridFunction::RestrictConforming()
{
   const SparseMatrix *R = fes->GetRestrictionMatrix();
   const Operator *P = fes->GetProlongationMatrix();

   if (P && R)
   {
      Vector tmp(R->Height());
      R->Mult(*this, tmp);
      P->Mult(tmp, *this);
   }
}

void GridFunction::GetNodalValues(Vector &nval, int vdim) const
{
   int i, j;
   Array<int> vertices;
   Array<double> values;
   Array<int> overlap(fes->GetNV());
   nval.SetSize(fes->GetNV());

   nval = 0.0;
   overlap = 0;
   for (i = 0; i < fes->GetNE(); i++)
   {
      fes->GetElementVertices(i, vertices);
      GetNodalValues(i, values, vdim);
      for (j = 0; j < vertices.Size(); j++)
      {
         nval(vertices[j]) += values[j];
         overlap[vertices[j]]++;
      }
   }
   for (i = 0; i < overlap.Size(); i++)
   {
      nval(i) /= overlap[i];
   }
}

void GridFunction::AccumulateAndCountZones(Coefficient &coeff,
                                           AvgType type,
                                           Array<int> &zones_per_vdof)
{
   zones_per_vdof.SetSize(fes->GetVSize());
   zones_per_vdof = 0;

   // Local interpolation
   Array<int> vdofs;
   Vector vals;
   *this = 0.0;

   HostReadWrite();

   for (int i = 0; i < fes->GetNE(); i++)
   {
      fes->GetElementVDofs(i, vdofs);
      // Local interpolation of coeff.
      vals.SetSize(vdofs.Size());
      fes->GetFE(i)->Project(coeff, *fes->GetElementTransformation(i), vals);

      // Accumulate values in all dofs, count the zones.
      for (int j = 0; j < vdofs.Size(); j++)
      {
         if (type == HARMONIC)
         {
            MFEM_VERIFY(vals[j] != 0.0,
                        "Coefficient has zeros, harmonic avg is undefined!");
            (*this)(vdofs[j]) += 1.0 / vals[j];
         }
         else if (type == ARITHMETIC)
         {
            (*this)(vdofs[j]) += vals[j];
         }
         else { MFEM_ABORT("Not implemented"); }

         zones_per_vdof[vdofs[j]]++;
      }
   }
}

void GridFunction::AccumulateAndCountZones(VectorCoefficient &vcoeff,
                                           AvgType type,
                                           Array<int> &zones_per_vdof)
{
   zones_per_vdof.SetSize(fes->GetVSize());
   zones_per_vdof = 0;

   // Local interpolation
   Array<int> vdofs;
   Vector vals;
   *this = 0.0;

   HostReadWrite();

   for (int i = 0; i < fes->GetNE(); i++)
   {
      fes->GetElementVDofs(i, vdofs);
      // Local interpolation of coeff.
      vals.SetSize(vdofs.Size());
      fes->GetFE(i)->Project(vcoeff, *fes->GetElementTransformation(i), vals);

      // Accumulate values in all dofs, count the zones.
      for (int j = 0; j < vdofs.Size(); j++)
      {
         int ldof;
         int isign;
         if (vdofs[j] < 0 )
         {
            ldof = -1-vdofs[j];
            isign = -1;
         }
         else
         {
            ldof = vdofs[j];
            isign = 1;
         }

         if (type == HARMONIC)
         {
            MFEM_VERIFY(vals[j] != 0.0,
                        "Coefficient has zeros, harmonic avg is undefined!");
            (*this)(ldof) += isign / vals[j];
         }
         else if (type == ARITHMETIC)
         {
            (*this)(ldof) += isign*vals[j];

         }
         else { MFEM_ABORT("Not implemented"); }

         zones_per_vdof[ldof]++;
      }
   }
}

void GridFunction::AccumulateAndCountBdrValues(
   Coefficient *coeff[], VectorCoefficient *vcoeff, Array<int> &attr,
   Array<int> &values_counter)
{
   int i, j, fdof, d, ind, vdim;
   double val;
   const FiniteElement *fe;
   ElementTransformation *transf;
   Array<int> vdofs;
   Vector vc;

   values_counter.SetSize(Size());
   values_counter = 0;

   vdim = fes->GetVDim();

   HostReadWrite();

   for (i = 0; i < fes->GetNBE(); i++)
   {
      if (attr[fes->GetBdrAttribute(i) - 1] == 0) { continue; }

      fe = fes->GetBE(i);
      fdof = fe->GetDof();
      transf = fes->GetBdrElementTransformation(i);
      const IntegrationRule &ir = fe->GetNodes();
      fes->GetBdrElementVDofs(i, vdofs);

      for (j = 0; j < fdof; j++)
      {
         const IntegrationPoint &ip = ir.IntPoint(j);
         transf->SetIntPoint(&ip);
         if (vcoeff) { vcoeff->Eval(vc, *transf, ip); }
         for (d = 0; d < vdim; d++)
         {
            if (!vcoeff && !coeff[d]) { continue; }

            val = vcoeff ? vc(d) : coeff[d]->Eval(*transf, ip);
            if ( (ind = vdofs[fdof*d+j]) < 0 )
            {
               val = -val, ind = -1-ind;
            }
            if (++values_counter[ind] == 1)
            {
               (*this)(ind) = val;
            }
            else
            {
               (*this)(ind) += val;
            }
         }
      }
   }

   // In the case of partially conforming space, i.e. (fes->cP != NULL), we need
   // to set the values of all dofs on which the dofs set above depend.
   // Dependency is defined from the matrix A = cP.cR: dof i depends on dof j
   // iff A_ij != 0. It is sufficient to resolve just the first level of
   // dependency, since A is a projection matrix: A^n = A due to cR.cP = I.
   // Cases like these arise in 3D when boundary edges are constrained by
   // (depend on) internal faces/elements. We use the virtual method
   // GetBoundaryClosure from NCMesh to resolve the dependencies.

   if (fes->Nonconforming() && fes->GetMesh()->Dimension() == 3)
   {
      Vector vals;
      Mesh *mesh = fes->GetMesh();
      NCMesh *ncmesh = mesh->ncmesh;
      Array<int> bdr_edges, bdr_vertices;
      ncmesh->GetBoundaryClosure(attr, bdr_vertices, bdr_edges);

      for (i = 0; i < bdr_edges.Size(); i++)
      {
         int edge = bdr_edges[i];
         fes->GetEdgeVDofs(edge, vdofs);
         if (vdofs.Size() == 0) { continue; }

         transf = mesh->GetEdgeTransformation(edge);
         transf->Attribute = -1; // TODO: set the boundary attribute
         fe = fes->GetEdgeElement(edge);
         if (!vcoeff)
         {
            vals.SetSize(fe->GetDof());
            for (d = 0; d < vdim; d++)
            {
               if (!coeff[d]) { continue; }

               fe->Project(*coeff[d], *transf, vals);
               for (int k = 0; k < vals.Size(); k++)
               {
                  ind = vdofs[d*vals.Size()+k];
                  if (++values_counter[ind] == 1)
                  {
                     (*this)(ind) = vals(k);
                  }
                  else
                  {
                     (*this)(ind) += vals(k);
                  }
               }
            }
         }
         else // vcoeff != NULL
         {
            vals.SetSize(vdim*fe->GetDof());
            fe->Project(*vcoeff, *transf, vals);
            for (int k = 0; k < vals.Size(); k++)
            {
               ind = vdofs[k];
               if (++values_counter[ind] == 1)
               {
                  (*this)(ind) = vals(k);
               }
               else
               {
                  (*this)(ind) += vals(k);
               }
            }
         }
      }
   }
}

static void accumulate_dofs(const Array<int> &dofs, const Vector &vals,
                            Vector &gf, Array<int> &values_counter)
{
   for (int i = 0; i < dofs.Size(); i++)
   {
      int k = dofs[i];
      double val = vals(i);
      if (k < 0) { k = -1 - k; val = -val; }
      if (++values_counter[k] == 1)
      {
         gf(k) = val;
      }
      else
      {
         gf(k) += val;
      }
   }
}

void GridFunction::AccumulateAndCountBdrTangentValues(
   VectorCoefficient &vcoeff, Array<int> &bdr_attr,
   Array<int> &values_counter)
{
   const FiniteElement *fe;
   ElementTransformation *T;
   Array<int> dofs;
   Vector lvec;

   values_counter.SetSize(Size());
   values_counter = 0;

   HostReadWrite();

   for (int i = 0; i < fes->GetNBE(); i++)
   {
      if (bdr_attr[fes->GetBdrAttribute(i)-1] == 0)
      {
         continue;
      }
      fe = fes->GetBE(i);
      T = fes->GetBdrElementTransformation(i);
      DofTransformation *dof_tr = fes->GetBdrElementDofs(i, dofs);
      lvec.SetSize(fe->GetDof());
      fe->Project(vcoeff, *T, lvec);
      if (dof_tr) { dof_tr->TransformPrimal(lvec); }
      accumulate_dofs(dofs, lvec, *this, values_counter);
   }

   if (fes->Nonconforming() && fes->GetMesh()->Dimension() == 3)
   {
      Mesh *mesh = fes->GetMesh();
      NCMesh *ncmesh = mesh->ncmesh;
      Array<int> bdr_edges, bdr_vertices;
      ncmesh->GetBoundaryClosure(bdr_attr, bdr_vertices, bdr_edges);

      for (int i = 0; i < bdr_edges.Size(); i++)
      {
         int edge = bdr_edges[i];
         fes->GetEdgeDofs(edge, dofs);
         if (dofs.Size() == 0) { continue; }

         T = mesh->GetEdgeTransformation(edge);
         T->Attribute = -1; // TODO: set the boundary attribute
         fe = fes->GetEdgeElement(edge);
         lvec.SetSize(fe->GetDof());
         fe->Project(vcoeff, *T, lvec);
         accumulate_dofs(dofs, lvec, *this, values_counter);
      }
   }
}

void GridFunction::ComputeMeans(AvgType type, Array<int> &zones_per_vdof)
{
   switch (type)
   {
      case ARITHMETIC:
         for (int i = 0; i < size; i++)
         {
            const int nz = zones_per_vdof[i];
            if (nz) { (*this)(i) /= nz; }
         }
         break;

      case HARMONIC:
         for (int i = 0; i < size; i++)
         {
            const int nz = zones_per_vdof[i];
            if (nz) { (*this)(i) = nz/(*this)(i); }
         }
         break;

      default:
         MFEM_ABORT("invalid AvgType");
   }
}

void GridFunction::ProjectDeltaCoefficient(DeltaCoefficient &delta_coeff,
                                           double &integral)
{
   if (!fes->GetNE())
   {
      integral = 0.0;
      return;
   }

   Mesh *mesh = fes->GetMesh();
   const int dim = mesh->Dimension();
   const double *center = delta_coeff.Center();
   const double *vert = mesh->GetVertex(0);
   double min_dist, dist;
   int v_idx = 0;

   // find the vertex closest to the center of the delta function
   min_dist = Distance(center, vert, dim);
   for (int i = 0; i < mesh->GetNV(); i++)
   {
      vert = mesh->GetVertex(i);
      dist = Distance(center, vert, dim);
      if (dist < min_dist)
      {
         min_dist = dist;
         v_idx = i;
      }
   }

   (*this) = 0.0;
   integral = 0.0;

   if (min_dist >= delta_coeff.Tol())
   {
      return;
   }

   // find the elements that have 'v_idx' as a vertex
   MassIntegrator Mi(*delta_coeff.Weight());
   DenseMatrix loc_mass;
   Array<int> vdofs, vertices;
   Vector vals, loc_mass_vals;
   for (int i = 0; i < mesh->GetNE(); i++)
   {
      mesh->GetElementVertices(i, vertices);
      for (int j = 0; j < vertices.Size(); j++)
         if (vertices[j] == v_idx)
         {
            const FiniteElement *fe = fes->GetFE(i);
            Mi.AssembleElementMatrix(*fe, *fes->GetElementTransformation(i),
                                     loc_mass);
            vals.SetSize(fe->GetDof());
            fe->ProjectDelta(j, vals);
            fes->GetElementVDofs(i, vdofs);
            SetSubVector(vdofs, vals);
            loc_mass_vals.SetSize(vals.Size());
            loc_mass.Mult(vals, loc_mass_vals);
            integral += loc_mass_vals.Sum(); // partition of unity basis
            break;
         }
   }
}

void GridFunction::ProjectCoefficient(Coefficient &coeff)
{
   DeltaCoefficient *delta_c = dynamic_cast<DeltaCoefficient *>(&coeff);
   DofTransformation * doftrans = NULL;

   if (delta_c == NULL)
   {
      Array<int> vdofs;
      Vector vals;

      for (int i = 0; i < fes->GetNE(); i++)
      {
         doftrans = fes->GetElementVDofs(i, vdofs);
         vals.SetSize(vdofs.Size());
         fes->GetFE(i)->Project(coeff, *fes->GetElementTransformation(i), vals);
         if (doftrans)
         {
            doftrans->TransformPrimal(vals);
         }
         SetSubVector(vdofs, vals);
      }
   }
   else
   {
      double integral;

      ProjectDeltaCoefficient(*delta_c, integral);

      (*this) *= (delta_c->Scale() / integral);
   }
}

void GridFunction::ProjectCoefficient(
   Coefficient &coeff, Array<int> &dofs, int vd)
{
   int el = -1;
   ElementTransformation *T = NULL;
   const FiniteElement *fe = NULL;

   fes->BuildDofToArrays(); // ensures GetElementForDof(), GetLocalDofForDof() initialized.

   for (int i = 0; i < dofs.Size(); i++)
   {
      int dof = dofs[i], j = fes->GetElementForDof(dof);
      if (el != j)
      {
         el = j;
         T = fes->GetElementTransformation(el);
         fe = fes->GetFE(el);
      }
      int vdof = fes->DofToVDof(dof, vd);
      int ld = fes->GetLocalDofForDof(dof);
      const IntegrationPoint &ip = fe->GetNodes().IntPoint(ld);
      T->SetIntPoint(&ip);
      (*this)(vdof) = coeff.Eval(*T, ip);
   }
}

void GridFunction::ProjectCoefficient(VectorCoefficient &vcoeff)
{
   int i;
   Array<int> vdofs;
   Vector vals;

   DofTransformation * doftrans = NULL;

   for (i = 0; i < fes->GetNE(); i++)
   {
      doftrans = fes->GetElementVDofs(i, vdofs);
      vals.SetSize(vdofs.Size());
      fes->GetFE(i)->Project(vcoeff, *fes->GetElementTransformation(i), vals);
      if (doftrans)
      {
         doftrans->TransformPrimal(vals);
      }
      SetSubVector(vdofs, vals);
   }
}

void GridFunction::ProjectCoefficient(
   VectorCoefficient &vcoeff, Array<int> &dofs)
{
   int el = -1;
   ElementTransformation *T = NULL;
   const FiniteElement *fe = NULL;

   Vector val;

   fes->BuildDofToArrays(); // ensures GetElementForDof(), GetLocalDofForDof() initialized.

   for (int i = 0; i < dofs.Size(); i++)
   {
      int dof = dofs[i], j = fes->GetElementForDof(dof);
      if (el != j)
      {
         el = j;
         T = fes->GetElementTransformation(el);
         fe = fes->GetFE(el);
      }
      int ld = fes->GetLocalDofForDof(dof);
      const IntegrationPoint &ip = fe->GetNodes().IntPoint(ld);
      T->SetIntPoint(&ip);
      vcoeff.Eval(val, *T, ip);
      for (int vd = 0; vd < fes->GetVDim(); vd ++)
      {
         int vdof = fes->DofToVDof(dof, vd);
         (*this)(vdof) = val(vd);
      }
   }
}

void GridFunction::ProjectCoefficient(VectorCoefficient &vcoeff, int attribute)
{
   int i;
   Array<int> vdofs;
   Vector vals;

   DofTransformation * doftrans = NULL;

   for (i = 0; i < fes->GetNE(); i++)
   {
      if (fes->GetAttribute(i) != attribute)
      {
         continue;
      }

      doftrans = fes->GetElementVDofs(i, vdofs);
      vals.SetSize(vdofs.Size());
      fes->GetFE(i)->Project(vcoeff, *fes->GetElementTransformation(i), vals);
      if (doftrans)
      {
         doftrans->TransformPrimal(vals);
      }
      SetSubVector(vdofs, vals);
   }
}

void GridFunction::ProjectCoefficient(Coefficient *coeff[])
{
   int i, j, fdof, d, ind, vdim;
   double val;
   const FiniteElement *fe;
   ElementTransformation *transf;
   // DofTransformation * doftrans;
   Array<int> vdofs;

   vdim = fes->GetVDim();
   for (i = 0; i < fes->GetNE(); i++)
   {
      fe = fes->GetFE(i);
      fdof = fe->GetDof();
      transf = fes->GetElementTransformation(i);
      const IntegrationRule &ir = fe->GetNodes();
      // doftrans = fes->GetElementVDofs(i, vdofs);
      fes->GetElementVDofs(i, vdofs);
      for (j = 0; j < fdof; j++)
      {
         const IntegrationPoint &ip = ir.IntPoint(j);
         transf->SetIntPoint(&ip);
         for (d = 0; d < vdim; d++)
         {
            if (!coeff[d]) { continue; }

            val = coeff[d]->Eval(*transf, ip);
            if ( (ind = vdofs[fdof*d+j]) < 0 )
            {
               val = -val, ind = -1-ind;
            }
            (*this)(ind) = val;
         }
      }
   }
}

void GridFunction::ProjectDiscCoefficient(VectorCoefficient &coeff,
                                          Array<int> &dof_attr)
{
   Array<int> vdofs;
   Vector vals;

   HostWrite();
   // maximal element attribute for each dof
   dof_attr.SetSize(fes->GetVSize());
   dof_attr = -1;

   // local projection
   for (int i = 0; i < fes->GetNE(); i++)
   {
      fes->GetElementVDofs(i, vdofs);
      vals.SetSize(vdofs.Size());
      fes->GetFE(i)->Project(coeff, *fes->GetElementTransformation(i), vals);

      // the values in shared dofs are determined from the element with maximal
      // attribute
      int attr = fes->GetAttribute(i);
      for (int j = 0; j < vdofs.Size(); j++)
      {
         if (attr > dof_attr[vdofs[j]])
         {
            (*this)(vdofs[j]) = vals[j];
            dof_attr[vdofs[j]] = attr;
         }
      }
   }
}

void GridFunction::ProjectDiscCoefficient(VectorCoefficient &coeff)
{
   Array<int> dof_attr;
   ProjectDiscCoefficient(coeff, dof_attr);
}

void GridFunction::ProjectDiscCoefficient(Coefficient &coeff, AvgType type)
{
   // Harmonic  (x1 ... xn) = [ (1/x1 + ... + 1/xn) / n ]^-1.
   // Arithmetic(x1 ... xn) = (x1 + ... + xn) / n.

   Array<int> zones_per_vdof;
   AccumulateAndCountZones(coeff, type, zones_per_vdof);

   ComputeMeans(type, zones_per_vdof);
}

void GridFunction::ProjectDiscCoefficient(VectorCoefficient &coeff,
                                          AvgType type)
{
   Array<int> zones_per_vdof;
   AccumulateAndCountZones(coeff, type, zones_per_vdof);

   ComputeMeans(type, zones_per_vdof);
}

void GridFunction::ProjectBdrCoefficient(VectorCoefficient &vcoeff,
                                         Array<int> &attr)
{
   Array<int> values_counter;
   AccumulateAndCountBdrValues(NULL, &vcoeff, attr, values_counter);
   ComputeMeans(ARITHMETIC, values_counter);

#ifdef MFEM_DEBUG
   Array<int> ess_vdofs_marker;
   fes->GetEssentialVDofs(attr, ess_vdofs_marker);
   for (int i = 0; i < values_counter.Size(); i++)
   {
      MFEM_ASSERT(bool(values_counter[i]) == bool(ess_vdofs_marker[i]),
                  "internal error");
   }
#endif
}

void GridFunction::ProjectBdrCoefficient(Coefficient *coeff[], Array<int> &attr)
{
   Array<int> values_counter;
   // this->HostReadWrite(); // done inside the next call
   AccumulateAndCountBdrValues(coeff, NULL, attr, values_counter);
   ComputeMeans(ARITHMETIC, values_counter);

#ifdef MFEM_DEBUG
   Array<int> ess_vdofs_marker;
   fes->GetEssentialVDofs(attr, ess_vdofs_marker);
   for (int i = 0; i < values_counter.Size(); i++)
   {
      MFEM_ASSERT(bool(values_counter[i]) == bool(ess_vdofs_marker[i]),
                  "internal error");
   }
#endif
}

void GridFunction::ProjectBdrCoefficientNormal(
   VectorCoefficient &vcoeff, Array<int> &bdr_attr)
{
#if 0
   // implementation for the case when the face dofs are integrals of the
   // normal component.
   const FiniteElement *fe;
   ElementTransformation *T;
   Array<int> dofs;
   int dim = vcoeff.GetVDim();
   Vector vc(dim), nor(dim), lvec, shape;

   for (int i = 0; i < fes->GetNBE(); i++)
   {
      if (bdr_attr[fes->GetBdrAttribute(i)-1] == 0)
      {
         continue;
      }
      fe = fes->GetBE(i);
      T = fes->GetBdrElementTransformation(i);
      int intorder = 2*fe->GetOrder(); // !!!
      const IntegrationRule &ir = IntRules.Get(fe->GetGeomType(), intorder);
      int nd = fe->GetDof();
      lvec.SetSize(nd);
      shape.SetSize(nd);
      lvec = 0.0;
      for (int j = 0; j < ir.GetNPoints(); j++)
      {
         const IntegrationPoint &ip = ir.IntPoint(j);
         T->SetIntPoint(&ip);
         vcoeff.Eval(vc, *T, ip);
         CalcOrtho(T->Jacobian(), nor);
         fe->CalcShape(ip, shape);
         lvec.Add(ip.weight * (vc * nor), shape);
      }
      fes->GetBdrElementDofs(i, dofs);
      SetSubVector(dofs, lvec);
   }
#else
   // implementation for the case when the face dofs are scaled point
   // values of the normal component.
   const FiniteElement *fe;
   ElementTransformation *T;
   Array<int> dofs;
   int dim = vcoeff.GetVDim();
   Vector vc(dim), nor(dim), lvec;

   for (int i = 0; i < fes->GetNBE(); i++)
   {
      if (bdr_attr[fes->GetBdrAttribute(i)-1] == 0)
      {
         continue;
      }
      fe = fes->GetBE(i);
      T = fes->GetBdrElementTransformation(i);
      const IntegrationRule &ir = fe->GetNodes();
      lvec.SetSize(fe->GetDof());
      for (int j = 0; j < ir.GetNPoints(); j++)
      {
         const IntegrationPoint &ip = ir.IntPoint(j);
         T->SetIntPoint(&ip);
         vcoeff.Eval(vc, *T, ip);
         CalcOrtho(T->Jacobian(), nor);
         lvec(j) = (vc * nor);
      }
      fes->GetBdrElementDofs(i, dofs);
      SetSubVector(dofs, lvec);
   }
#endif
}

void GridFunction::ProjectBdrCoefficientTangent(
   VectorCoefficient &vcoeff, Array<int> &bdr_attr)
{
   Array<int> values_counter;
   AccumulateAndCountBdrTangentValues(vcoeff, bdr_attr, values_counter);
   ComputeMeans(ARITHMETIC, values_counter);
#ifdef MFEM_DEBUG
   Array<int> ess_vdofs_marker;
   fes->GetEssentialVDofs(bdr_attr, ess_vdofs_marker);
   for (int i = 0; i < values_counter.Size(); i++)
   {
      MFEM_ASSERT(bool(values_counter[i]) == bool(ess_vdofs_marker[i]),
                  "internal error");
   }
#endif
}

double GridFunction::ComputeL2Error(
   Coefficient *exsol[], const IntegrationRule *irs[]) const
{
   double error = 0.0, a;
   const FiniteElement *fe;
   ElementTransformation *transf;
   Vector shape;
   Array<int> vdofs;
   int fdof, d, i, intorder, j, k;

   for (i = 0; i < fes->GetNE(); i++)
   {
      fe = fes->GetFE(i);
      fdof = fe->GetDof();
      transf = fes->GetElementTransformation(i);
      shape.SetSize(fdof);
      intorder = 2*fe->GetOrder() + 3; // <----------
      const IntegrationRule *ir;
      if (irs)
      {
         ir = irs[fe->GetGeomType()];
      }
      else
      {
         ir = &(IntRules.Get(fe->GetGeomType(), intorder));
      }
      fes->GetElementVDofs(i, vdofs);
      for (j = 0; j < ir->GetNPoints(); j++)
      {
         const IntegrationPoint &ip = ir->IntPoint(j);
         fe->CalcShape(ip, shape);
         for (d = 0; d < fes->GetVDim(); d++)
         {
            a = 0;
            for (k = 0; k < fdof; k++)
               if (vdofs[fdof*d+k] >= 0)
               {
                  a += (*this)(vdofs[fdof*d+k]) * shape(k);
               }
               else
               {
                  a -= (*this)(-1-vdofs[fdof*d+k]) * shape(k);
               }
            transf->SetIntPoint(&ip);
            a -= exsol[d]->Eval(*transf, ip);
            error += ip.weight * transf->Weight() * a * a;
         }
      }
   }

   return (error < 0.0) ? -sqrt(-error) : sqrt(error);
}

double GridFunction::ComputeL2Error(
   VectorCoefficient &exsol, const IntegrationRule *irs[],
   Array<int> *elems) const
{
   double error = 0.0;
   const FiniteElement *fe;
   ElementTransformation *T;
   DenseMatrix vals, exact_vals;
   Vector loc_errs;

   for (int i = 0; i < fes->GetNE(); i++)
   {
      if (elems != NULL && (*elems)[i] == 0) { continue; }
      fe = fes->GetFE(i);
      int intorder = 2*fe->GetOrder() + 3; // <----------
      const IntegrationRule *ir;
      if (irs)
      {
         ir = irs[fe->GetGeomType()];
      }
      else
      {
         ir = &(IntRules.Get(fe->GetGeomType(), intorder));
      }
      T = fes->GetElementTransformation(i);
      GetVectorValues(*T, *ir, vals);
      exsol.Eval(exact_vals, *T, *ir);
      vals -= exact_vals;
      loc_errs.SetSize(vals.Width());
      vals.Norm2(loc_errs);
      for (int j = 0; j < ir->GetNPoints(); j++)
      {
         const IntegrationPoint &ip = ir->IntPoint(j);
         T->SetIntPoint(&ip);
         error += ip.weight * T->Weight() * (loc_errs(j) * loc_errs(j));
      }
   }

   return (error < 0.0) ? -sqrt(-error) : sqrt(error);
}

double GridFunction::ComputeGradError(VectorCoefficient *exgrad,
                                      const IntegrationRule *irs[]) const
{
   double error = 0.0;
   const FiniteElement *fe;
   ElementTransformation *Tr;
   Array<int> dofs;
   Vector grad;
   int intorder;
   int dim = fes->GetMesh()->SpaceDimension();
   Vector vec(dim);

   for (int i = 0; i < fes->GetNE(); i++)
   {
      fe = fes->GetFE(i);
      Tr = fes->GetElementTransformation(i);
      intorder = 2*fe->GetOrder() + 3; // <--------
      const IntegrationRule *ir;
      if (irs)
      {
         ir = irs[fe->GetGeomType()];
      }
      else
      {
         ir = &(IntRules.Get(fe->GetGeomType(), intorder));
      }
      fes->GetElementDofs(i, dofs);
      for (int j = 0; j < ir->GetNPoints(); j++)
      {
         const IntegrationPoint &ip = ir->IntPoint(j);
         Tr->SetIntPoint(&ip);
         GetGradient(*Tr,grad);
         exgrad->Eval(vec,*Tr,ip);
         vec-=grad;
         error += ip.weight * Tr->Weight() * (vec * vec);
      }
   }
   return (error < 0.0) ? -sqrt(-error) : sqrt(error);
}

double GridFunction::ComputeCurlError(VectorCoefficient *excurl,
                                      const IntegrationRule *irs[]) const
{
   double error = 0.0;
   const FiniteElement *fe;
   ElementTransformation *Tr;
   Array<int> dofs;
   int intorder;
   int n = CurlDim();
   Vector curl(n);
   Vector vec(n);

   for (int i = 0; i < fes->GetNE(); i++)
   {
      fe = fes->GetFE(i);
      Tr = fes->GetElementTransformation(i);
      intorder = 2*fe->GetOrder() + 3;
      const IntegrationRule *ir;
      if (irs)
      {
         ir = irs[fe->GetGeomType()];
      }
      else
      {
         ir = &(IntRules.Get(fe->GetGeomType(), intorder));
      }
      fes->GetElementDofs(i, dofs);
      for (int j = 0; j < ir->GetNPoints(); j++)
      {
         const IntegrationPoint &ip = ir->IntPoint(j);
         Tr->SetIntPoint(&ip);
         GetCurl(*Tr,curl);
         excurl->Eval(vec,*Tr,ip);
         vec-=curl;
         error += ip.weight * Tr->Weight() * ( vec * vec );
      }
   }

   return (error < 0.0) ? -sqrt(-error) : sqrt(error);
}

double GridFunction::ComputeDivError(
   Coefficient *exdiv, const IntegrationRule *irs[]) const
{
   double error = 0.0, a;
   const FiniteElement *fe;
   ElementTransformation *Tr;
   Array<int> dofs;
   int intorder;

   for (int i = 0; i < fes->GetNE(); i++)
   {
      fe = fes->GetFE(i);
      Tr = fes->GetElementTransformation(i);
      intorder = 2*fe->GetOrder() + 3;
      const IntegrationRule *ir;
      if (irs)
      {
         ir = irs[fe->GetGeomType()];
      }
      else
      {
         ir = &(IntRules.Get(fe->GetGeomType(), intorder));
      }
      fes->GetElementDofs(i, dofs);
      for (int j = 0; j < ir->GetNPoints(); j++)
      {
         const IntegrationPoint &ip = ir->IntPoint(j);
         Tr->SetIntPoint (&ip);
         a = GetDivergence(*Tr) - exdiv->Eval(*Tr, ip);
         error += ip.weight * Tr->Weight() * a * a;
      }
   }

   return (error < 0.0) ? -sqrt(-error) : sqrt(error);
}

double GridFunction::ComputeDGFaceJumpError(Coefficient *exsol,
                                            Coefficient *ell_coeff,
                                            class JumpScaling jump_scaling,
                                            const IntegrationRule *irs[])  const
{
   int fdof, intorder, k;
   Mesh *mesh;
   const FiniteElement *fe;
   ElementTransformation *transf;
   FaceElementTransformations *face_elem_transf;
   Vector shape, el_dofs, err_val, ell_coeff_val;
   Array<int> vdofs;
   IntegrationPoint eip;
   double error = 0.0;

   mesh = fes->GetMesh();

   for (int i = 0; i < mesh->GetNumFaces(); i++)
   {
      int i1, i2;
      mesh->GetFaceElements(i, &i1, &i2);
      double h = mesh->GetElementSize(i1);
      intorder = fes->GetFE(i1)->GetOrder();
      if (i2 >= 0)
      {
         if ( (k = fes->GetFE(i2)->GetOrder()) > intorder )
         {
            intorder = k;
         }
         h = std::min(h, mesh->GetElementSize(i2));
      }
      int p = intorder;
      intorder = 2 * intorder;  // <-------------
      face_elem_transf = mesh->GetFaceElementTransformations(i, 5);
      const IntegrationRule *ir;
      if (irs)
      {
         ir = irs[face_elem_transf->GetGeometryType()];
      }
      else
      {
         ir = &(IntRules.Get(face_elem_transf->GetGeometryType(), intorder));
      }
      err_val.SetSize(ir->GetNPoints());
      ell_coeff_val.SetSize(ir->GetNPoints());
      // side 1
      transf = face_elem_transf->Elem1;
      fe = fes->GetFE(i1);
      fdof = fe->GetDof();
      fes->GetElementVDofs(i1, vdofs);
      shape.SetSize(fdof);
      el_dofs.SetSize(fdof);
      for (k = 0; k < fdof; k++)
         if (vdofs[k] >= 0)
         {
            el_dofs(k) =   (*this)(vdofs[k]);
         }
         else
         {
            el_dofs(k) = - (*this)(-1-vdofs[k]);
         }
      for (int j = 0; j < ir->GetNPoints(); j++)
      {
         face_elem_transf->Loc1.Transform(ir->IntPoint(j), eip);
         fe->CalcShape(eip, shape);
         transf->SetIntPoint(&eip);
         ell_coeff_val(j) = ell_coeff->Eval(*transf, eip);
         err_val(j) = exsol->Eval(*transf, eip) - (shape * el_dofs);
      }
      if (i2 >= 0)
      {
         // side 2
         face_elem_transf = mesh->GetFaceElementTransformations(i, 10);
         transf = face_elem_transf->Elem2;
         fe = fes->GetFE(i2);
         fdof = fe->GetDof();
         fes->GetElementVDofs(i2, vdofs);
         shape.SetSize(fdof);
         el_dofs.SetSize(fdof);
         for (k = 0; k < fdof; k++)
            if (vdofs[k] >= 0)
            {
               el_dofs(k) =   (*this)(vdofs[k]);
            }
            else
            {
               el_dofs(k) = - (*this)(-1-vdofs[k]);
            }
         for (int j = 0; j < ir->GetNPoints(); j++)
         {
            face_elem_transf->Loc2.Transform(ir->IntPoint(j), eip);
            fe->CalcShape(eip, shape);
            transf->SetIntPoint(&eip);
            ell_coeff_val(j) += ell_coeff->Eval(*transf, eip);
            ell_coeff_val(j) *= 0.5;
            err_val(j) -= (exsol->Eval(*transf, eip) - (shape * el_dofs));
         }
      }
      face_elem_transf = mesh->GetFaceElementTransformations(i, 16);
      transf = face_elem_transf;
      for (int j = 0; j < ir->GetNPoints(); j++)
      {
         const IntegrationPoint &ip = ir->IntPoint(j);
         transf->SetIntPoint(&ip);
         double nu = jump_scaling.Eval(h, p);
         error += (ip.weight * nu * ell_coeff_val(j) *
                   transf->Weight() *
                   err_val(j) * err_val(j));
      }
   }

   return (error < 0.0) ? -sqrt(-error) : sqrt(error);
}

double GridFunction::ComputeDGFaceJumpError(Coefficient *exsol,
                                            Coefficient *ell_coeff,
                                            double Nu,
                                            const IntegrationRule *irs[])  const
{
   return ComputeDGFaceJumpError(
             exsol, ell_coeff, {Nu, JumpScaling::ONE_OVER_H}, irs);
}

double GridFunction::ComputeH1Error(Coefficient *exsol,
                                    VectorCoefficient *exgrad,
                                    Coefficient *ell_coef, double Nu,
                                    int norm_type) const
{
   double error1 = 0.0;
   double error2 = 0.0;
   if (norm_type & 1) { error1 = GridFunction::ComputeGradError(exgrad); }
   if (norm_type & 2)
   {
      error2 = GridFunction::ComputeDGFaceJumpError(
                  exsol, ell_coef, {Nu, JumpScaling::ONE_OVER_H});
   }

   return sqrt(error1 * error1 + error2 * error2);
}

double GridFunction::ComputeH1Error(Coefficient *exsol,
                                    VectorCoefficient *exgrad,
                                    const IntegrationRule *irs[]) const
{
   double L2error = GridFunction::ComputeLpError(2.0,*exsol,NULL,irs);
   double GradError = GridFunction::ComputeGradError(exgrad,irs);
   return sqrt(L2error*L2error + GradError*GradError);
}

double GridFunction::ComputeHDivError(VectorCoefficient *exsol,
                                      Coefficient *exdiv,
                                      const IntegrationRule *irs[]) const
{
   double L2error = GridFunction::ComputeLpError(2.0,*exsol,NULL,NULL,irs);
   double DivError = GridFunction::ComputeDivError(exdiv,irs);
   return sqrt(L2error*L2error + DivError*DivError);
}

double GridFunction::ComputeHCurlError(VectorCoefficient *exsol,
                                       VectorCoefficient *excurl,
                                       const IntegrationRule *irs[]) const
{
   double L2error = GridFunction::ComputeLpError(2.0,*exsol,NULL,NULL,irs);
   double CurlError = GridFunction::ComputeCurlError(excurl,irs);
   return sqrt(L2error*L2error + CurlError*CurlError);
}

double GridFunction::ComputeMaxError(
   Coefficient *exsol[], const IntegrationRule *irs[]) const
{
   double error = 0.0, a;
   const FiniteElement *fe;
   ElementTransformation *transf;
   Vector shape;
   Array<int> vdofs;
   int fdof, d, i, intorder, j, k;

   for (i = 0; i < fes->GetNE(); i++)
   {
      fe = fes->GetFE(i);
      fdof = fe->GetDof();
      transf = fes->GetElementTransformation(i);
      shape.SetSize(fdof);
      intorder = 2*fe->GetOrder() + 3; // <----------
      const IntegrationRule *ir;
      if (irs)
      {
         ir = irs[fe->GetGeomType()];
      }
      else
      {
         ir = &(IntRules.Get(fe->GetGeomType(), intorder));
      }
      fes->GetElementVDofs(i, vdofs);
      for (j = 0; j < ir->GetNPoints(); j++)
      {
         const IntegrationPoint &ip = ir->IntPoint(j);
         fe->CalcShape(ip, shape);
         transf->SetIntPoint(&ip);
         for (d = 0; d < fes->GetVDim(); d++)
         {
            a = 0;
            for (k = 0; k < fdof; k++)
               if (vdofs[fdof*d+k] >= 0)
               {
                  a += (*this)(vdofs[fdof*d+k]) * shape(k);
               }
               else
               {
                  a -= (*this)(-1-vdofs[fdof*d+k]) * shape(k);
               }
            a -= exsol[d]->Eval(*transf, ip);
            a = fabs(a);
            if (error < a)
            {
               error = a;
            }
         }
      }
   }
   return error;
}

double GridFunction::ComputeW11Error(
   Coefficient *exsol, VectorCoefficient *exgrad, int norm_type,
   Array<int> *elems, const IntegrationRule *irs[]) const
{
   // assuming vdim is 1
   int i, fdof, dim, intorder, j, k;
   Mesh *mesh;
   const FiniteElement *fe;
   ElementTransformation *transf;
   Vector e_grad, a_grad, shape, el_dofs, err_val, ell_coeff_val;
   DenseMatrix dshape, dshapet, Jinv;
   Array<int> vdofs;
   double a, error = 0.0;

   mesh = fes->GetMesh();
   dim = mesh->Dimension();
   e_grad.SetSize(dim);
   a_grad.SetSize(dim);
   Jinv.SetSize(dim);

   if (norm_type & 1) // L_1 norm
      for (i = 0; i < mesh->GetNE(); i++)
      {
         if (elems != NULL && (*elems)[i] == 0) { continue; }
         fe = fes->GetFE(i);
         fdof = fe->GetDof();
         transf = fes->GetElementTransformation(i);
         el_dofs.SetSize(fdof);
         shape.SetSize(fdof);
         intorder = 2*fe->GetOrder() + 1; // <----------
         const IntegrationRule *ir;
         if (irs)
         {
            ir = irs[fe->GetGeomType()];
         }
         else
         {
            ir = &(IntRules.Get(fe->GetGeomType(), intorder));
         }
         fes->GetElementVDofs(i, vdofs);
         for (k = 0; k < fdof; k++)
            if (vdofs[k] >= 0)
            {
               el_dofs(k) = (*this)(vdofs[k]);
            }
            else
            {
               el_dofs(k) = -(*this)(-1-vdofs[k]);
            }
         for (j = 0; j < ir->GetNPoints(); j++)
         {
            const IntegrationPoint &ip = ir->IntPoint(j);
            fe->CalcShape(ip, shape);
            transf->SetIntPoint(&ip);
            a = (el_dofs * shape) - (exsol->Eval(*transf, ip));
            error += ip.weight * transf->Weight() * fabs(a);
         }
      }

   if (norm_type & 2) // W^1_1 seminorm
      for (i = 0; i < mesh->GetNE(); i++)
      {
         if (elems != NULL && (*elems)[i] == 0) { continue; }
         fe = fes->GetFE(i);
         fdof = fe->GetDof();
         transf = mesh->GetElementTransformation(i);
         el_dofs.SetSize(fdof);
         dshape.SetSize(fdof, dim);
         dshapet.SetSize(fdof, dim);
         intorder = 2*fe->GetOrder() + 1; // <----------
         const IntegrationRule *ir;
         if (irs)
         {
            ir = irs[fe->GetGeomType()];
         }
         else
         {
            ir = &(IntRules.Get(fe->GetGeomType(), intorder));
         }
         fes->GetElementVDofs(i, vdofs);
         for (k = 0; k < fdof; k++)
            if (vdofs[k] >= 0)
            {
               el_dofs(k) = (*this)(vdofs[k]);
            }
            else
            {
               el_dofs(k) = -(*this)(-1-vdofs[k]);
            }
         for (j = 0; j < ir->GetNPoints(); j++)
         {
            const IntegrationPoint &ip = ir->IntPoint(j);
            fe->CalcDShape(ip, dshape);
            transf->SetIntPoint(&ip);
            exgrad->Eval(e_grad, *transf, ip);
            CalcInverse(transf->Jacobian(), Jinv);
            Mult(dshape, Jinv, dshapet);
            dshapet.MultTranspose(el_dofs, a_grad);
            e_grad -= a_grad;
            error += ip.weight * transf->Weight() * e_grad.Norml1();
         }
      }

   return error;
}

double GridFunction::ComputeLpError(const double p, Coefficient &exsol,
                                    Coefficient *weight,
                                    const IntegrationRule *irs[]) const
{
   double error = 0.0;
   const FiniteElement *fe;
   ElementTransformation *T;
   Vector vals;

   for (int i = 0; i < fes->GetNE(); i++)
   {
      fe = fes->GetFE(i);
      const IntegrationRule *ir;
      if (irs)
      {
         ir = irs[fe->GetGeomType()];
      }
      else
      {
         int intorder = 2*fe->GetOrder() + 3; // <----------
         ir = &(IntRules.Get(fe->GetGeomType(), intorder));
      }
      GetValues(i, *ir, vals);
      T = fes->GetElementTransformation(i);
      for (int j = 0; j < ir->GetNPoints(); j++)
      {
         const IntegrationPoint &ip = ir->IntPoint(j);
         T->SetIntPoint(&ip);
         double diff = fabs(vals(j) - exsol.Eval(*T, ip));
         if (p < infinity())
         {
            diff = pow(diff, p);
            if (weight)
            {
               diff *= weight->Eval(*T, ip);
            }
            error += ip.weight * T->Weight() * diff;
         }
         else
         {
            if (weight)
            {
               diff *= weight->Eval(*T, ip);
            }
            error = std::max(error, diff);
         }
      }
   }

   if (p < infinity())
   {
      // negative quadrature weights may cause the error to be negative
      if (error < 0.)
      {
         error = -pow(-error, 1./p);
      }
      else
      {
         error = pow(error, 1./p);
      }
   }

   return error;
}

void GridFunction::ComputeElementLpErrors(const double p, Coefficient &exsol,
                                          Vector &error,
                                          Coefficient *weight,
                                          const IntegrationRule *irs[]) const
{
   MFEM_ASSERT(error.Size() == fes->GetNE(),
               "Incorrect size for result vector");

   error = 0.0;
   const FiniteElement *fe;
   ElementTransformation *T;
   Vector vals;

   for (int i = 0; i < fes->GetNE(); i++)
   {
      fe = fes->GetFE(i);
      const IntegrationRule *ir;
      if (irs)
      {
         ir = irs[fe->GetGeomType()];
      }
      else
      {
         int intorder = 2*fe->GetOrder() + 3; // <----------
         ir = &(IntRules.Get(fe->GetGeomType(), intorder));
      }
      GetValues(i, *ir, vals);
      T = fes->GetElementTransformation(i);
      for (int j = 0; j < ir->GetNPoints(); j++)
      {
         const IntegrationPoint &ip = ir->IntPoint(j);
         T->SetIntPoint(&ip);
         double diff = fabs(vals(j) - exsol.Eval(*T, ip));
         if (p < infinity())
         {
            diff = pow(diff, p);
            if (weight)
            {
               diff *= weight->Eval(*T, ip);
            }
            error[i] += ip.weight * T->Weight() * diff;
         }
         else
         {
            if (weight)
            {
               diff *= weight->Eval(*T, ip);
            }
            error[i] = std::max(error[i], diff);
         }
      }
      if (p < infinity())
      {
         // negative quadrature weights may cause the error to be negative
         if (error[i] < 0.)
         {
            error[i] = -pow(-error[i], 1./p);
         }
         else
         {
            error[i] = pow(error[i], 1./p);
         }
      }
   }
}

double GridFunction::ComputeLpError(const double p, VectorCoefficient &exsol,
                                    Coefficient *weight,
                                    VectorCoefficient *v_weight,
                                    const IntegrationRule *irs[]) const
{
   double error = 0.0;
   const FiniteElement *fe;
   ElementTransformation *T;
   DenseMatrix vals, exact_vals;
   Vector loc_errs;

   for (int i = 0; i < fes->GetNE(); i++)
   {
      fe = fes->GetFE(i);
      const IntegrationRule *ir;
      if (irs)
      {
         ir = irs[fe->GetGeomType()];
      }
      else
      {
         int intorder = 2*fe->GetOrder() + 3; // <----------
         ir = &(IntRules.Get(fe->GetGeomType(), intorder));
      }
      T = fes->GetElementTransformation(i);
      GetVectorValues(*T, *ir, vals);
      exsol.Eval(exact_vals, *T, *ir);
      vals -= exact_vals;
      loc_errs.SetSize(vals.Width());
      if (!v_weight)
      {
         // compute the lengths of the errors at the integration points
         // thus the vector norm is rotationally invariant
         vals.Norm2(loc_errs);
      }
      else
      {
         v_weight->Eval(exact_vals, *T, *ir);
         // column-wise dot product of the vector error (in vals) and the
         // vector weight (in exact_vals)
         for (int j = 0; j < vals.Width(); j++)
         {
            double errj = 0.0;
            for (int d = 0; d < vals.Height(); d++)
            {
               errj += vals(d,j)*exact_vals(d,j);
            }
            loc_errs(j) = fabs(errj);
         }
      }
      for (int j = 0; j < ir->GetNPoints(); j++)
      {
         const IntegrationPoint &ip = ir->IntPoint(j);
         T->SetIntPoint(&ip);
         double errj = loc_errs(j);
         if (p < infinity())
         {
            errj = pow(errj, p);
            if (weight)
            {
               errj *= weight->Eval(*T, ip);
            }
            error += ip.weight * T->Weight() * errj;
         }
         else
         {
            if (weight)
            {
               errj *= weight->Eval(*T, ip);
            }
            error = std::max(error, errj);
         }
      }
   }

   if (p < infinity())
   {
      // negative quadrature weights may cause the error to be negative
      if (error < 0.)
      {
         error = -pow(-error, 1./p);
      }
      else
      {
         error = pow(error, 1./p);
      }
   }

   return error;
}

void GridFunction::ComputeElementLpErrors(const double p,
                                          VectorCoefficient &exsol,
                                          Vector &error,
                                          Coefficient *weight,
                                          VectorCoefficient *v_weight,
                                          const IntegrationRule *irs[]) const
{
   MFEM_ASSERT(error.Size() == fes->GetNE(),
               "Incorrect size for result vector");

   error = 0.0;
   const FiniteElement *fe;
   ElementTransformation *T;
   DenseMatrix vals, exact_vals;
   Vector loc_errs;

   for (int i = 0; i < fes->GetNE(); i++)
   {
      fe = fes->GetFE(i);
      const IntegrationRule *ir;
      if (irs)
      {
         ir = irs[fe->GetGeomType()];
      }
      else
      {
         int intorder = 2*fe->GetOrder() + 3; // <----------
         ir = &(IntRules.Get(fe->GetGeomType(), intorder));
      }
      T = fes->GetElementTransformation(i);
      GetVectorValues(*T, *ir, vals);
      exsol.Eval(exact_vals, *T, *ir);
      vals -= exact_vals;
      loc_errs.SetSize(vals.Width());
      if (!v_weight)
      {
         // compute the lengths of the errors at the integration points thus the
         // vector norm is rotationally invariant
         vals.Norm2(loc_errs);
      }
      else
      {
         v_weight->Eval(exact_vals, *T, *ir);
         // column-wise dot product of the vector error (in vals) and the vector
         // weight (in exact_vals)
         for (int j = 0; j < vals.Width(); j++)
         {
            double errj = 0.0;
            for (int d = 0; d < vals.Height(); d++)
            {
               errj += vals(d,j)*exact_vals(d,j);
            }
            loc_errs(j) = fabs(errj);
         }
      }
      for (int j = 0; j < ir->GetNPoints(); j++)
      {
         const IntegrationPoint &ip = ir->IntPoint(j);
         T->SetIntPoint(&ip);
         double errj = loc_errs(j);
         if (p < infinity())
         {
            errj = pow(errj, p);
            if (weight)
            {
               errj *= weight->Eval(*T, ip);
            }
            error[i] += ip.weight * T->Weight() * errj;
         }
         else
         {
            if (weight)
            {
               errj *= weight->Eval(*T, ip);
            }
            error[i] = std::max(error[i], errj);
         }
      }
      if (p < infinity())
      {
         // negative quadrature weights may cause the error to be negative
         if (error[i] < 0.)
         {
            error[i] = -pow(-error[i], 1./p);
         }
         else
         {
            error[i] = pow(error[i], 1./p);
         }
      }
   }
}

GridFunction & GridFunction::operator=(double value)
{
   Vector::operator=(value);
   return *this;
}

GridFunction & GridFunction::operator=(const Vector &v)
{
   MFEM_ASSERT(fes && v.Size() == fes->GetVSize(), "");
   Vector::operator=(v);
   return *this;
}

void GridFunction::Save(std::ostream &os) const
{
   fes->Save(os);
   os << '\n';
#if 0
   // Testing: write NURBS GridFunctions using "NURBS_patches" format.
   if (fes->GetNURBSext())
   {
      os << "NURBS_patches\n";
      fes->GetNURBSext()->PrintSolution(*this, os);
      os.flush();
      return;
   }
#endif
   if (fes->GetOrdering() == Ordering::byNODES)
   {
      Vector::Print(os, 1);
   }
   else
   {
      Vector::Print(os, fes->GetVDim());
   }
   os.flush();
}

void GridFunction::Save(const char *fname, int precision) const
{
   ofstream ofs(fname);
   ofs.precision(precision);
   Save(ofs);
}

#ifdef MFEM_USE_ADIOS2
void GridFunction::Save(adios2stream &os,
                        const std::string& variable_name,
                        const adios2stream::data_type type) const
{
   os.Save(*this, variable_name, type);
}
#endif

void GridFunction::SaveVTK(std::ostream &os, const std::string &field_name,
                           int ref)
{
   Mesh *mesh = fes->GetMesh();
   RefinedGeometry *RefG;
   Vector val;
   DenseMatrix vval, pmat;
   int vec_dim = VectorDim();

   if (vec_dim == 1)
   {
      // scalar data
      os << "SCALARS " << field_name << " double 1\n"
         << "LOOKUP_TABLE default\n";
      for (int i = 0; i < mesh->GetNE(); i++)
      {
         RefG = GlobGeometryRefiner.Refine(
                   mesh->GetElementBaseGeometry(i), ref, 1);

         GetValues(i, RefG->RefPts, val, pmat);

         for (int j = 0; j < val.Size(); j++)
         {
            os << val(j) << '\n';
         }
      }
   }
   else if ( (vec_dim == 2 || vec_dim == 3) && mesh->SpaceDimension() > 1)
   {
      // vector data
      os << "VECTORS " << field_name << " double\n";
      for (int i = 0; i < mesh->GetNE(); i++)
      {
         RefG = GlobGeometryRefiner.Refine(
                   mesh->GetElementBaseGeometry(i), ref, 1);

         // GetVectorValues(i, RefG->RefPts, vval, pmat);
         ElementTransformation * T = mesh->GetElementTransformation(i);
         GetVectorValues(*T, RefG->RefPts, vval, &pmat);

         for (int j = 0; j < vval.Width(); j++)
         {
            os << vval(0, j) << ' ' << vval(1, j) << ' ';
            if (vval.Height() == 2)
            {
               os << 0.0;
            }
            else
            {
               os << vval(2, j);
            }
            os << '\n';
         }
      }
   }
   else
   {
      // other data: save the components as separate scalars
      for (int vd = 0; vd < vec_dim; vd++)
      {
         os << "SCALARS " << field_name << vd << " double 1\n"
            << "LOOKUP_TABLE default\n";
         for (int i = 0; i < mesh->GetNE(); i++)
         {
            RefG = GlobGeometryRefiner.Refine(
                      mesh->GetElementBaseGeometry(i), ref, 1);

            GetValues(i, RefG->RefPts, val, pmat, vd + 1);

            for (int j = 0; j < val.Size(); j++)
            {
               os << val(j) << '\n';
            }
         }
      }
   }
   os.flush();
}

void GridFunction::SaveSTLTri(std::ostream &os, double p1[], double p2[],
                              double p3[])
{
   double v1[3] = { p2[0] - p1[0], p2[1] - p1[1], p2[2] - p1[2] };
   double v2[3] = { p3[0] - p1[0], p3[1] - p1[1], p3[2] - p1[2] };
   double n[] = {  v1[1] * v2[2] - v1[2] * v2[1],
                   v1[2] * v2[0] - v1[0] * v2[2],
                   v1[0] * v2[1] - v1[1] * v2[0]
                };
   double rl = 1.0 / sqrt(n[0] * n[0] + n[1] * n[1] + n[2] * n[2]);
   n[0] *= rl; n[1] *= rl; n[2] *= rl;

   os << " facet normal " << n[0] << ' ' << n[1] << ' ' << n[2]
      << "\n  outer loop"
      << "\n   vertex " << p1[0] << ' ' << p1[1] << ' ' << p1[2]
      << "\n   vertex " << p2[0] << ' ' << p2[1] << ' ' << p2[2]
      << "\n   vertex " << p3[0] << ' ' << p3[1] << ' ' << p3[2]
      << "\n  endloop\n endfacet\n";
}

void GridFunction::SaveSTL(std::ostream &os, int TimesToRefine)
{
   Mesh *mesh = fes->GetMesh();

   if (mesh->Dimension() != 2)
   {
      return;
   }

   int i, j, k, l, n;
   DenseMatrix pointmat;
   Vector values;
   RefinedGeometry * RefG;
   double pts[4][3], bbox[3][2];

   os << "solid GridFunction\n";

   bbox[0][0] = bbox[0][1] = bbox[1][0] = bbox[1][1] =
                                             bbox[2][0] = bbox[2][1] = 0.0;
   for (i = 0; i < mesh->GetNE(); i++)
   {
      Geometry::Type geom = mesh->GetElementBaseGeometry(i);
      RefG = GlobGeometryRefiner.Refine(geom, TimesToRefine);
      GetValues(i, RefG->RefPts, values, pointmat);
      Array<int> &RG = RefG->RefGeoms;
      n = Geometries.NumBdr(geom);
      for (k = 0; k < RG.Size()/n; k++)
      {
         for (j = 0; j < n; j++)
         {
            l = RG[n*k+j];
            pts[j][0] = pointmat(0,l);
            pts[j][1] = pointmat(1,l);
            pts[j][2] = values(l);
         }

         if (n == 3)
         {
            SaveSTLTri(os, pts[0], pts[1], pts[2]);
         }
         else
         {
            SaveSTLTri(os, pts[0], pts[1], pts[2]);
            SaveSTLTri(os, pts[0], pts[2], pts[3]);
         }
      }

      if (i == 0)
      {
         bbox[0][0] = pointmat(0,0);
         bbox[0][1] = pointmat(0,0);
         bbox[1][0] = pointmat(1,0);
         bbox[1][1] = pointmat(1,0);
         bbox[2][0] = values(0);
         bbox[2][1] = values(0);
      }

      for (j = 0; j < values.Size(); j++)
      {
         if (bbox[0][0] > pointmat(0,j))
         {
            bbox[0][0] = pointmat(0,j);
         }
         if (bbox[0][1] < pointmat(0,j))
         {
            bbox[0][1] = pointmat(0,j);
         }
         if (bbox[1][0] > pointmat(1,j))
         {
            bbox[1][0] = pointmat(1,j);
         }
         if (bbox[1][1] < pointmat(1,j))
         {
            bbox[1][1] = pointmat(1,j);
         }
         if (bbox[2][0] > values(j))
         {
            bbox[2][0] = values(j);
         }
         if (bbox[2][1] < values(j))
         {
            bbox[2][1] = values(j);
         }
      }
   }

   mfem::out << "[xmin,xmax] = [" << bbox[0][0] << ',' << bbox[0][1] << "]\n"
             << "[ymin,ymax] = [" << bbox[1][0] << ',' << bbox[1][1] << "]\n"
             << "[zmin,zmax] = [" << bbox[2][0] << ',' << bbox[2][1] << ']'
             << endl;

   os << "endsolid GridFunction" << endl;
}

std::ostream &operator<<(std::ostream &os, const GridFunction &sol)
{
   sol.Save(os);
   return os;
}

void GridFunction::LegacyNCReorder()
{
   const Mesh* mesh = fes->GetMesh();
   MFEM_ASSERT(mesh->Nonconforming(), "");

   // get the mapping (old_vertex_index -> new_vertex_index)
   Array<int> new_vertex, old_vertex;
   mesh->ncmesh->LegacyToNewVertexOrdering(new_vertex);
   MFEM_ASSERT(new_vertex.Size() == mesh->GetNV(), "");

   // get the mapping (new_vertex_index -> old_vertex_index)
   old_vertex.SetSize(new_vertex.Size());
   for (int i = 0; i < new_vertex.Size(); i++)
   {
      old_vertex[new_vertex[i]] = i;
   }

   Vector tmp = *this;

   // reorder vertex DOFs
   Array<int> old_vdofs, new_vdofs;
   for (int i = 0; i < mesh->GetNV(); i++)
   {
      fes->GetVertexVDofs(i, old_vdofs);
      fes->GetVertexVDofs(new_vertex[i], new_vdofs);

      for (int j = 0; j < new_vdofs.Size(); j++)
      {
         tmp(new_vdofs[j]) = (*this)(old_vdofs[j]);
      }
   }

   // reorder edge DOFs -- edge orientation has changed too
   Array<int> dofs, ev;
   for (int i = 0; i < mesh->GetNEdges(); i++)
   {
      mesh->GetEdgeVertices(i, ev);
      if (old_vertex[ev[0]] > old_vertex[ev[1]])
      {
         const int *ind = fec->DofOrderForOrientation(Geometry::SEGMENT, -1);

         fes->GetEdgeInteriorDofs(i, dofs);
         for (int k = 0; k < dofs.Size(); k++)
         {
            int new_dof = dofs[k];
            int old_dof = dofs[(ind[k] < 0) ? -1-ind[k] : ind[k]];

            for (int j = 0; j < fes->GetVDim(); j++)
            {
               int new_vdof = fes->DofToVDof(new_dof, j);
               int old_vdof = fes->DofToVDof(old_dof, j);

               double sign = (ind[k] < 0) ? -1.0 : 1.0;
               tmp(new_vdof) = sign * (*this)(old_vdof);
            }
         }
      }
   }

   Vector::Swap(tmp);
}


QuadratureFunction::QuadratureFunction(Mesh *mesh, std::istream &in)
{
   const char *msg = "invalid input stream";
   string ident;

   qspace = new QuadratureSpace(mesh, in);
   own_qspace = true;

   in >> ident; MFEM_VERIFY(ident == "VDim:", msg);
   in >> vdim;

   Load(in, vdim*qspace->GetSize());
}

QuadratureFunction & QuadratureFunction::operator=(double value)
{
   Vector::operator=(value);
   return *this;
}

QuadratureFunction & QuadratureFunction::operator=(const Vector &v)
{
   MFEM_ASSERT(qspace && v.Size() == this->Size(), "");
   Vector::operator=(v);
   return *this;
}

QuadratureFunction & QuadratureFunction::operator=(const QuadratureFunction &v)
{
   return this->operator=((const Vector &)v);
}

void QuadratureFunction::Save(std::ostream &os) const
<<<<<<< HEAD
{
   qspace->Save(os);
   os << "VDim: " << vdim << '\n'
      << '\n';
   Vector::Print(os, vdim);
   os.flush();
}

std::ostream &operator<<(std::ostream &os, const QuadratureFunction &qf)
{
=======
{
   qspace->Save(os);
   os << "VDim: " << vdim << '\n'
      << '\n';
   Vector::Print(os, vdim);
   os.flush();
}

std::ostream &operator<<(std::ostream &os, const QuadratureFunction &qf)
{
>>>>>>> ec5ce4b5
   qf.Save(os);
   return os;
}

<<<<<<< HEAD
void QuadratureFunction::SaveVTU(std::ostream &out, VTKFormat format,
                                 int compression_level) const
{
   out << R"(<VTKFile type="UnstructuredGrid" version="0.1")";
   if (compression_level != 0)
   {
      out << R"( compressor="vtkZLibDataCompressor")";
   }
   out << " byte_order=\"" << VTKByteOrder() << "\">\n";
   out << "<UnstructuredGrid>\n";
=======
void QuadratureFunction::SaveVTU(std::ostream &os, VTKFormat format,
                                 int compression_level) const
{
   os << R"(<VTKFile type="UnstructuredGrid" version="0.1")";
   if (compression_level != 0)
   {
      os << R"( compressor="vtkZLibDataCompressor")";
   }
   os << " byte_order=\"" << VTKByteOrder() << "\">\n";
   os << "<UnstructuredGrid>\n";
>>>>>>> ec5ce4b5

   const char *fmt_str = (format == VTKFormat::ASCII) ? "ascii" : "binary";
   const char *type_str = (format != VTKFormat::BINARY32) ? "Float64" : "Float32";
   std::vector<char> buf;

   int np = qspace->GetSize();
   int ne = qspace->GetNE();
   int sdim = qspace->GetMesh()->SpaceDimension();

   // For quadrature functions, each point is a vertex cell, so number of cells
   // is equal to number of points
<<<<<<< HEAD
   out << "<Piece NumberOfPoints=\"" << np
       << "\" NumberOfCells=\"" << np << "\">\n";

   // print out the points
   out << "<Points>\n";
   out << "<DataArray type=\"" << type_str
       << "\" NumberOfComponents=\"3\" format=\"" << fmt_str << "\">\n";
=======
   os << "<Piece NumberOfPoints=\"" << np
      << "\" NumberOfCells=\"" << np << "\">\n";

   // print out the points
   os << "<Points>\n";
   os << "<DataArray type=\"" << type_str
      << "\" NumberOfComponents=\"3\" format=\"" << fmt_str << "\">\n";
>>>>>>> ec5ce4b5

   Vector pt(sdim);
   for (int i = 0; i < ne; i++)
   {
      ElementTransformation &T = *qspace->GetMesh()->GetElementTransformation(i);
      const IntegrationRule &ir = GetElementIntRule(i);
      for (int j = 0; j < ir.Size(); j++)
      {
         T.Transform(ir[j], pt);
<<<<<<< HEAD
         WriteBinaryOrASCII(out, buf, pt[0], " ", format);
         if (sdim > 1) { WriteBinaryOrASCII(out, buf, pt[1], " ", format); }
         else { WriteBinaryOrASCII(out, buf, 0.0, " ", format); }
         if (sdim > 2) { WriteBinaryOrASCII(out, buf, pt[2], "", format); }
         else { WriteBinaryOrASCII(out, buf, 0.0, "", format); }
         if (format == VTKFormat::ASCII) { out << '\n'; }
=======
         WriteBinaryOrASCII(os, buf, pt[0], " ", format);
         if (sdim > 1) { WriteBinaryOrASCII(os, buf, pt[1], " ", format); }
         else { WriteBinaryOrASCII(os, buf, 0.0, " ", format); }
         if (sdim > 2) { WriteBinaryOrASCII(os, buf, pt[2], "", format); }
         else { WriteBinaryOrASCII(os, buf, 0.0, "", format); }
         if (format == VTKFormat::ASCII) { os << '\n'; }
>>>>>>> ec5ce4b5
      }
   }
   if (format != VTKFormat::ASCII)
   {
<<<<<<< HEAD
      WriteBase64WithSizeAndClear(out, buf, compression_level);
   }
   out << "</DataArray>\n";
   out << "</Points>\n";

   // Write cells (each cell is just a vertex)
   out << "<Cells>\n";
   // Connectivity
   out << R"(<DataArray type="Int32" Name="connectivity" format=")"
       << fmt_str << "\">\n";

   for (int i=0; i<np; ++i) { WriteBinaryOrASCII(out, buf, i, "\n", format); }
   if (format != VTKFormat::ASCII)
   {
      WriteBase64WithSizeAndClear(out, buf, compression_level);
   }
   out << "</DataArray>\n";
   // Offsets
   out << R"(<DataArray type="Int32" Name="offsets" format=")"
       << fmt_str << "\">\n";
   for (int i=0; i<np; ++i) { WriteBinaryOrASCII(out, buf, i, "\n", format); }
   if (format != VTKFormat::ASCII)
   {
      WriteBase64WithSizeAndClear(out, buf, compression_level);
   }
   out << "</DataArray>\n";
   // Types
   out << R"(<DataArray type="UInt8" Name="types" format=")"
       << fmt_str << "\">\n";
   for (int i = 0; i < np; i++)
   {
      uint8_t vtk_cell_type = VTKGeometry::POINT;
      WriteBinaryOrASCII(out, buf, vtk_cell_type, "\n", format);
   }
   if (format != VTKFormat::ASCII)
   {
      WriteBase64WithSizeAndClear(out, buf, compression_level);
   }
   out << "</DataArray>\n";
   out << "</Cells>\n";

   out << "<PointData>\n";
   out << "<DataArray type=\"" << type_str << "\" Name=\"u\" format=\""
       << fmt_str << "\" NumberOfComponents=\"" << vdim << "\">\n";
=======
      WriteBase64WithSizeAndClear(os, buf, compression_level);
   }
   os << "</DataArray>\n";
   os << "</Points>\n";

   // Write cells (each cell is just a vertex)
   os << "<Cells>\n";
   // Connectivity
   os << R"(<DataArray type="Int32" Name="connectivity" format=")"
      << fmt_str << "\">\n";

   for (int i=0; i<np; ++i) { WriteBinaryOrASCII(os, buf, i, "\n", format); }
   if (format != VTKFormat::ASCII)
   {
      WriteBase64WithSizeAndClear(os, buf, compression_level);
   }
   os << "</DataArray>\n";
   // Offsets
   os << R"(<DataArray type="Int32" Name="offsets" format=")"
      << fmt_str << "\">\n";
   for (int i=0; i<np; ++i) { WriteBinaryOrASCII(os, buf, i, "\n", format); }
   if (format != VTKFormat::ASCII)
   {
      WriteBase64WithSizeAndClear(os, buf, compression_level);
   }
   os << "</DataArray>\n";
   // Types
   os << R"(<DataArray type="UInt8" Name="types" format=")"
      << fmt_str << "\">\n";
   for (int i = 0; i < np; i++)
   {
      uint8_t vtk_cell_type = VTKGeometry::POINT;
      WriteBinaryOrASCII(os, buf, vtk_cell_type, "\n", format);
   }
   if (format != VTKFormat::ASCII)
   {
      WriteBase64WithSizeAndClear(os, buf, compression_level);
   }
   os << "</DataArray>\n";
   os << "</Cells>\n";

   os << "<PointData>\n";
   os << "<DataArray type=\"" << type_str << "\" Name=\"u\" format=\""
      << fmt_str << "\" NumberOfComponents=\"" << vdim << "\">\n";
>>>>>>> ec5ce4b5
   for (int i = 0; i < ne; i++)
   {
      DenseMatrix vals;
      GetElementValues(i, vals);
      for (int j = 0; j < vals.Size(); ++j)
      {
         for (int vd = 0; vd < vdim; ++vd)
         {
<<<<<<< HEAD
            WriteBinaryOrASCII(out, buf, vals(vd, j), " ", format);
         }
         if (format == VTKFormat::ASCII) { out << '\n'; }
=======
            WriteBinaryOrASCII(os, buf, vals(vd, j), " ", format);
         }
         if (format == VTKFormat::ASCII) { os << '\n'; }
>>>>>>> ec5ce4b5
      }
   }
   if (format != VTKFormat::ASCII)
   {
<<<<<<< HEAD
      WriteBase64WithSizeAndClear(out, buf, compression_level);
   }
   out << "</DataArray>\n";
   out << "</PointData>\n";

   out << "</Piece>\n";
   out << "</UnstructuredGrid>\n";
   out << "</VTKFile>" << std::endl;
=======
      WriteBase64WithSizeAndClear(os, buf, compression_level);
   }
   os << "</DataArray>\n";
   os << "</PointData>\n";

   os << "</Piece>\n";
   os << "</UnstructuredGrid>\n";
   os << "</VTKFile>" << std::endl;
>>>>>>> ec5ce4b5
}

void QuadratureFunction::SaveVTU(const std::string &filename, VTKFormat format,
                                 int compression_level) const
{
   std::ofstream f(filename + ".vtu");
   SaveVTU(f, format, compression_level);
}


double ZZErrorEstimator(BilinearFormIntegrator &blfi,
                        GridFunction &u,
                        GridFunction &flux, Vector &error_estimates,
                        Array<int>* aniso_flags,
                        int with_subdomains,
                        bool with_coeff)
{
   FiniteElementSpace *ufes = u.FESpace();
   FiniteElementSpace *ffes = flux.FESpace();
   ElementTransformation *Transf;

   int dim = ufes->GetMesh()->Dimension();
   int nfe = ufes->GetNE();

   Array<int> udofs;
   Array<int> fdofs;
   Vector ul, fl, fla, d_xyz;

   error_estimates.SetSize(nfe);
   if (aniso_flags)
   {
      aniso_flags->SetSize(nfe);
      d_xyz.SetSize(dim);
   }

   int nsd = 1;
   if (with_subdomains)
   {
      nsd = ufes->GetMesh()->attributes.Max();
   }

   double total_error = 0.0;
   for (int s = 1; s <= nsd; s++)
   {
      // This calls the parallel version when u is a ParGridFunction
      u.ComputeFlux(blfi, flux, with_coeff, (with_subdomains ? s : -1));

      for (int i = 0; i < nfe; i++)
      {
         if (with_subdomains && ufes->GetAttribute(i) != s) { continue; }

         ufes->GetElementVDofs(i, udofs);
         ffes->GetElementVDofs(i, fdofs);

         u.GetSubVector(udofs, ul);
         flux.GetSubVector(fdofs, fla);

         Transf = ufes->GetElementTransformation(i);
         blfi.ComputeElementFlux(*ufes->GetFE(i), *Transf, ul,
                                 *ffes->GetFE(i), fl, with_coeff);

         fl -= fla;

         double eng = blfi.ComputeFluxEnergy(*ffes->GetFE(i), *Transf, fl,
                                             (aniso_flags ? &d_xyz : NULL));

         error_estimates(i) = std::sqrt(eng);
         total_error += eng;

         if (aniso_flags)
         {
            double sum = 0;
            for (int k = 0; k < dim; k++)
            {
               sum += d_xyz[k];
            }

            double thresh = 0.15 * 3.0/dim;
            int flag = 0;
            for (int k = 0; k < dim; k++)
            {
               if (d_xyz[k] / sum > thresh) { flag |= (1 << k); }
            }

            (*aniso_flags)[i] = flag;
         }
      }
   }
#ifdef MFEM_USE_MPI
   auto pfes = dynamic_cast<ParFiniteElementSpace*>(ufes);
   if (pfes)
   {
      auto process_local_error = total_error;
      MPI_Allreduce(&process_local_error, &total_error, 1, MPI_DOUBLE,
                    MPI_SUM, pfes->GetComm());
   }
#endif // MFEM_USE_MPI
   return std::sqrt(total_error);
}


double ComputeElementLpDistance(double p, int i,
                                GridFunction& gf1, GridFunction& gf2)
{
   double norm = 0.0;

   FiniteElementSpace *fes1 = gf1.FESpace();
   FiniteElementSpace *fes2 = gf2.FESpace();

   const FiniteElement* fe1 = fes1->GetFE(i);
   const FiniteElement* fe2 = fes2->GetFE(i);

   const IntegrationRule *ir;
   int intorder = 2*std::max(fe1->GetOrder(),fe2->GetOrder()) + 1; // <-------
   ir = &(IntRules.Get(fe1->GetGeomType(), intorder));
   int nip = ir->GetNPoints();
   Vector val1, val2;


   ElementTransformation *T = fes1->GetElementTransformation(i);
   for (int j = 0; j < nip; j++)
   {
      const IntegrationPoint &ip = ir->IntPoint(j);
      T->SetIntPoint(&ip);

      gf1.GetVectorValue(i, ip, val1);
      gf2.GetVectorValue(i, ip, val2);

      val1 -= val2;
      double errj = val1.Norml2();
      if (p < infinity())
      {
         errj = pow(errj, p);
         norm += ip.weight * T->Weight() * errj;
      }
      else
      {
         norm = std::max(norm, errj);
      }
   }

   if (p < infinity())
   {
      // Negative quadrature weights may cause the norm to be negative
      if (norm < 0.)
      {
         norm = -pow(-norm, 1./p);
      }
      else
      {
         norm = pow(norm, 1./p);
      }
   }

   return norm;
}


double ExtrudeCoefficient::Eval(ElementTransformation &T,
                                const IntegrationPoint &ip)
{
   ElementTransformation *T_in =
      mesh_in->GetElementTransformation(T.ElementNo / n);
   T_in->SetIntPoint(&ip);
   return sol_in.Eval(*T_in, ip);
}


GridFunction *Extrude1DGridFunction(Mesh *mesh, Mesh *mesh2d,
                                    GridFunction *sol, const int ny)
{
   GridFunction *sol2d;

   FiniteElementCollection *solfec2d;
   const char *name = sol->FESpace()->FEColl()->Name();
   string cname = name;
   if (cname == "Linear")
   {
      solfec2d = new LinearFECollection;
   }
   else if (cname == "Quadratic")
   {
      solfec2d = new QuadraticFECollection;
   }
   else if (cname == "Cubic")
   {
      solfec2d = new CubicFECollection;
   }
   else if (!strncmp(name, "H1_", 3))
   {
      solfec2d = new H1_FECollection(atoi(name + 7), 2);
   }
   else if (!strncmp(name, "H1Pos_", 6))
   {
      // use regular (nodal) H1_FECollection
      solfec2d = new H1_FECollection(atoi(name + 10), 2);
   }
   else if (!strncmp(name, "L2_T", 4))
   {
      solfec2d = new L2_FECollection(atoi(name + 10), 2);
   }
   else if (!strncmp(name, "L2_", 3))
   {
      solfec2d = new L2_FECollection(atoi(name + 7), 2);
   }
   else
   {
      mfem::err << "Extrude1DGridFunction : unknown FE collection : "
                << cname << endl;
      return NULL;
   }
   FiniteElementSpace *solfes2d;
   // assuming sol is scalar
   solfes2d = new FiniteElementSpace(mesh2d, solfec2d);
   sol2d = new GridFunction(solfes2d);
   sol2d->MakeOwner(solfec2d);
   {
      GridFunctionCoefficient csol(sol);
      ExtrudeCoefficient c2d(mesh, csol, ny);
      sol2d->ProjectCoefficient(c2d);
   }
   return sol2d;
}

}<|MERGE_RESOLUTION|>--- conflicted
+++ resolved
@@ -1583,22 +1583,6 @@
             Vector loc_data;
             GetSubVector(dofs, loc_data);
             if (doftrans)
-<<<<<<< HEAD
-            {
-               doftrans->InvTransformPrimal(loc_data);
-            }
-            DenseMatrix curl_shape(fe->GetDof(), fe->GetDim() == 3 ? 3 : 1);
-            fe->CalcCurlShape(T.GetIntPoint(), curl_shape);
-            curl.SetSize(curl_shape.Width());
-            if (curl_shape.Width() == 3)
-            {
-               double curl_hat[3];
-               curl_shape.MultTranspose(loc_data, curl_hat);
-               T.Jacobian().Mult(curl_hat, curl);
-            }
-            else
-=======
->>>>>>> ec5ce4b5
             {
                doftrans->InvTransformPrimal(loc_data);
             }
@@ -3968,7 +3952,6 @@
 }
 
 void QuadratureFunction::Save(std::ostream &os) const
-<<<<<<< HEAD
 {
    qspace->Save(os);
    os << "VDim: " << vdim << '\n'
@@ -3979,34 +3962,10 @@
 
 std::ostream &operator<<(std::ostream &os, const QuadratureFunction &qf)
 {
-=======
-{
-   qspace->Save(os);
-   os << "VDim: " << vdim << '\n'
-      << '\n';
-   Vector::Print(os, vdim);
-   os.flush();
-}
-
-std::ostream &operator<<(std::ostream &os, const QuadratureFunction &qf)
-{
->>>>>>> ec5ce4b5
    qf.Save(os);
    return os;
 }
 
-<<<<<<< HEAD
-void QuadratureFunction::SaveVTU(std::ostream &out, VTKFormat format,
-                                 int compression_level) const
-{
-   out << R"(<VTKFile type="UnstructuredGrid" version="0.1")";
-   if (compression_level != 0)
-   {
-      out << R"( compressor="vtkZLibDataCompressor")";
-   }
-   out << " byte_order=\"" << VTKByteOrder() << "\">\n";
-   out << "<UnstructuredGrid>\n";
-=======
 void QuadratureFunction::SaveVTU(std::ostream &os, VTKFormat format,
                                  int compression_level) const
 {
@@ -4017,7 +3976,6 @@
    }
    os << " byte_order=\"" << VTKByteOrder() << "\">\n";
    os << "<UnstructuredGrid>\n";
->>>>>>> ec5ce4b5
 
    const char *fmt_str = (format == VTKFormat::ASCII) ? "ascii" : "binary";
    const char *type_str = (format != VTKFormat::BINARY32) ? "Float64" : "Float32";
@@ -4029,15 +3987,6 @@
 
    // For quadrature functions, each point is a vertex cell, so number of cells
    // is equal to number of points
-<<<<<<< HEAD
-   out << "<Piece NumberOfPoints=\"" << np
-       << "\" NumberOfCells=\"" << np << "\">\n";
-
-   // print out the points
-   out << "<Points>\n";
-   out << "<DataArray type=\"" << type_str
-       << "\" NumberOfComponents=\"3\" format=\"" << fmt_str << "\">\n";
-=======
    os << "<Piece NumberOfPoints=\"" << np
       << "\" NumberOfCells=\"" << np << "\">\n";
 
@@ -4045,7 +3994,6 @@
    os << "<Points>\n";
    os << "<DataArray type=\"" << type_str
       << "\" NumberOfComponents=\"3\" format=\"" << fmt_str << "\">\n";
->>>>>>> ec5ce4b5
 
    Vector pt(sdim);
    for (int i = 0; i < ne; i++)
@@ -4055,71 +4003,16 @@
       for (int j = 0; j < ir.Size(); j++)
       {
          T.Transform(ir[j], pt);
-<<<<<<< HEAD
-         WriteBinaryOrASCII(out, buf, pt[0], " ", format);
-         if (sdim > 1) { WriteBinaryOrASCII(out, buf, pt[1], " ", format); }
-         else { WriteBinaryOrASCII(out, buf, 0.0, " ", format); }
-         if (sdim > 2) { WriteBinaryOrASCII(out, buf, pt[2], "", format); }
-         else { WriteBinaryOrASCII(out, buf, 0.0, "", format); }
-         if (format == VTKFormat::ASCII) { out << '\n'; }
-=======
          WriteBinaryOrASCII(os, buf, pt[0], " ", format);
          if (sdim > 1) { WriteBinaryOrASCII(os, buf, pt[1], " ", format); }
          else { WriteBinaryOrASCII(os, buf, 0.0, " ", format); }
          if (sdim > 2) { WriteBinaryOrASCII(os, buf, pt[2], "", format); }
          else { WriteBinaryOrASCII(os, buf, 0.0, "", format); }
          if (format == VTKFormat::ASCII) { os << '\n'; }
->>>>>>> ec5ce4b5
       }
    }
    if (format != VTKFormat::ASCII)
    {
-<<<<<<< HEAD
-      WriteBase64WithSizeAndClear(out, buf, compression_level);
-   }
-   out << "</DataArray>\n";
-   out << "</Points>\n";
-
-   // Write cells (each cell is just a vertex)
-   out << "<Cells>\n";
-   // Connectivity
-   out << R"(<DataArray type="Int32" Name="connectivity" format=")"
-       << fmt_str << "\">\n";
-
-   for (int i=0; i<np; ++i) { WriteBinaryOrASCII(out, buf, i, "\n", format); }
-   if (format != VTKFormat::ASCII)
-   {
-      WriteBase64WithSizeAndClear(out, buf, compression_level);
-   }
-   out << "</DataArray>\n";
-   // Offsets
-   out << R"(<DataArray type="Int32" Name="offsets" format=")"
-       << fmt_str << "\">\n";
-   for (int i=0; i<np; ++i) { WriteBinaryOrASCII(out, buf, i, "\n", format); }
-   if (format != VTKFormat::ASCII)
-   {
-      WriteBase64WithSizeAndClear(out, buf, compression_level);
-   }
-   out << "</DataArray>\n";
-   // Types
-   out << R"(<DataArray type="UInt8" Name="types" format=")"
-       << fmt_str << "\">\n";
-   for (int i = 0; i < np; i++)
-   {
-      uint8_t vtk_cell_type = VTKGeometry::POINT;
-      WriteBinaryOrASCII(out, buf, vtk_cell_type, "\n", format);
-   }
-   if (format != VTKFormat::ASCII)
-   {
-      WriteBase64WithSizeAndClear(out, buf, compression_level);
-   }
-   out << "</DataArray>\n";
-   out << "</Cells>\n";
-
-   out << "<PointData>\n";
-   out << "<DataArray type=\"" << type_str << "\" Name=\"u\" format=\""
-       << fmt_str << "\" NumberOfComponents=\"" << vdim << "\">\n";
-=======
       WriteBase64WithSizeAndClear(os, buf, compression_level);
    }
    os << "</DataArray>\n";
@@ -4164,7 +4057,6 @@
    os << "<PointData>\n";
    os << "<DataArray type=\"" << type_str << "\" Name=\"u\" format=\""
       << fmt_str << "\" NumberOfComponents=\"" << vdim << "\">\n";
->>>>>>> ec5ce4b5
    for (int i = 0; i < ne; i++)
    {
       DenseMatrix vals;
@@ -4173,29 +4065,13 @@
       {
          for (int vd = 0; vd < vdim; ++vd)
          {
-<<<<<<< HEAD
-            WriteBinaryOrASCII(out, buf, vals(vd, j), " ", format);
-         }
-         if (format == VTKFormat::ASCII) { out << '\n'; }
-=======
             WriteBinaryOrASCII(os, buf, vals(vd, j), " ", format);
          }
          if (format == VTKFormat::ASCII) { os << '\n'; }
->>>>>>> ec5ce4b5
       }
    }
    if (format != VTKFormat::ASCII)
    {
-<<<<<<< HEAD
-      WriteBase64WithSizeAndClear(out, buf, compression_level);
-   }
-   out << "</DataArray>\n";
-   out << "</PointData>\n";
-
-   out << "</Piece>\n";
-   out << "</UnstructuredGrid>\n";
-   out << "</VTKFile>" << std::endl;
-=======
       WriteBase64WithSizeAndClear(os, buf, compression_level);
    }
    os << "</DataArray>\n";
@@ -4204,7 +4080,6 @@
    os << "</Piece>\n";
    os << "</UnstructuredGrid>\n";
    os << "</VTKFile>" << std::endl;
->>>>>>> ec5ce4b5
 }
 
 void QuadratureFunction::SaveVTU(const std::string &filename, VTKFormat format,
