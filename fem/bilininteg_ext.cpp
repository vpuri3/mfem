--- conflicted
+++ resolved
@@ -181,7 +181,6 @@
 
 void DiffusionIntegrator::Assemble(const FiniteElementSpace &fes)
 {
-   dbg(">");
    const Mesh *mesh = fes.GetMesh();
    const IntegrationRule *rule = IntRule;
    const FiniteElement &el = *fes.GetFE(0);
@@ -197,20 +196,12 @@
    maps = DofToQuad::Get(fes, fes, *ir);
    vec.SetSize(symmDims * nq * ne);
    const double coeff = static_cast<ConstantCoefficient*>(Q)->constant;
-<<<<<<< HEAD
-   PADiffusionAssemble(dim, quad1D, ne, maps->W, geo->J, coeff, vec);
-#ifdef MFEM_DEBUG
-   // vec might be used elsewhere, allow others to use it
-   dbg("vec MemoryEnable");
-   mm::MemoryEnable(vec,vec.Size()*sizeof(double));
-   //dbg("vec.Pull();");
-   //vec.Pull();
+   PADiffusionAssemble(dim, dofs1D, quad1D, ne, maps->W, geo->J, coeff, vec);
+#ifdef MFEM_USE_MMU
+   // vec might be used elsewhere, allow others to use it (ex6)
+   mm::MmuMEnable(vec,vec.Size()*sizeof(double));
 #endif
-=======
-   PADiffusionAssemble(dim, dofs1D, quad1D, ne, maps->W, geo->J, coeff, vec);
->>>>>>> 1da18880
    delete geo;
-   dbg("<");
 }
 
 #ifdef MFEM_USE_OCCA
@@ -1094,7 +1085,7 @@
       maps->W.SetSize(numQuad);
    }
    dbg("GetD2QTensorMaps Switchs");
-   config::SwitchToHost();
+   Device::Disable();
    mfem::Vector d2q(numDofs);
    mfem::Vector d2qD(numDofs);
    mfem::Array<double> W1d(numQuad1D);
@@ -1134,7 +1125,7 @@
       }
       maps->W = W;
    }
-   config::SwitchToDevice();
+   Device::Enable();
    mm::memcpy(maps->B, B1d, numQuad1D*numDofs*sizeof(double));
    mm::memcpy(maps->G, G1d, numQuad1D*numDofs*sizeof(double));
    return maps;
@@ -1211,12 +1202,12 @@
       maps->W.SetSize(numQuad);
    }
    dbg("GetD2QSimplexMaps Switchs");
-   config::SwitchToHost();   
+   Device::Disable();
    mfem::Vector d2q(numDofs);
    mfem::DenseMatrix d2qD(numDofs, dims);
    mfem::Array<double> W(numQuad);
    mfem::Array<double> B(numQuad*numDofs);
-   mfem::Array<double> G(dims*numQuad*numDofs);   
+   mfem::Array<double> G(dims*numQuad*numDofs);
    for (int q = 0; q < numQuad; ++q)
    {
       const IntegrationPoint& ip = ir.IntPoint(q);
@@ -1239,7 +1230,7 @@
          }
       }
    }
-   config::SwitchToDevice();
+   Device::Enable();
    if (transpose)
    {
       mm::memcpy(maps->W, W, numQuad*sizeof(double));
@@ -1258,7 +1249,6 @@
                      const int* elementMap, int* eMap,
                      const double *_X, double *meshNodes)
 {
-   dbg("");
    const DeviceArray d_elementMap(elementMap, ND*NE);
    DeviceArray d_eMap(eMap, ND*NE);
    const DeviceVector X(_X, NX);
@@ -1280,33 +1270,29 @@
    });
 }
 
-<<<<<<< HEAD
-// *****************************************************************************
 static void NodeCopyByVDim(const int NE,
-=======
-static void NodeCopyByVDim(const int elements,
->>>>>>> 1da18880
-                           const int numDofs,
-                           const int ndofs,
+                           const int ND,
+                           const int NX,
+                           const int NDofs,
                            const int dims,
                            const int* eMap,
-                           const double* Sx,
+                           const double* X,
                            double* nodes)
 {
-#warning should DeviceVector, DeviceArray
-   assert(false);
-   //DeviceVector d_nodes(nodes, vdim*ND*NE);
+   DeviceArray d_eMap(eMap, ND*NE);
+   const DeviceVector d_X(X, NX);
+   DeviceVector d_nodes(nodes, dims*ND*NE);
    MFEM_FORALL(e, NE,
    {
-      for (int dof = 0; dof < numDofs; ++dof)
-      {
-         const int lid = dof+numDofs*e;
-         const int gid = eMap[lid];
+      for (int dof = 0; dof < ND; ++dof)
+      {
+         const int lid = dof+ND*e;
+         const int gid = d_eMap[lid];
          for (int v = 0; v < dims; ++v)
          {
             const int moffset = v+dims*lid;
-            const int voffset = gid+v*ndofs;
-            nodes[moffset] = Sx[voffset];
+            const int voffset = gid+v*NDofs;
+            d_nodes[moffset] = d_X[voffset];
          }
       }
    });
@@ -1495,14 +1481,14 @@
    const FiniteElement *fe = fespace->GetFE(0);
    const IntegrationRule& ir1D = IntRules.Get(Geometry::SEGMENT,ir.GetOrder());
    const int dims     = fe->GetDim();
-   const int numDofs  = fe->GetDof();
+   const int ND       = fe->GetDof();
    const int D1D      = fe->GetOrder() + 1;
    const int Q1D      = ir1D.GetNPoints();
-   const int elements = fespace->GetNE();
+   const int NE       = fespace->GetNE();
    const int ndofs    = fespace->GetNDofs();
    const DofToQuad* maps = DofToQuad::GetSimplexMaps(*fe, ir);
-   NodeCopyByVDim(elements,numDofs,ndofs,dims,geom->eMap,Sx,geom->nodes);
-   PAGeom(dims, D1D, Q1D, elements,
+   NodeCopyByVDim(NE,ND,Sx.Size(),ndofs,dims,geom->eMap,Sx,geom->nodes);
+   PAGeom(dims, D1D, Q1D, NE,
           maps->G, geom->nodes,
           geom->X, geom->J, geom->invJ, geom->detJ);
    return geom;
@@ -1521,34 +1507,27 @@
    const mfem::FiniteElement *fe = fespace->GetFE(0);
    const IntegrationRule& ir1D = IntRules.Get(Geometry::SEGMENT,ir.GetOrder());
    const int dims     = fe->GetDim();
-   const int elements = fespace->GetNE();
-   const int numDofs  = fe->GetDof();
+   const int NE       = fespace->GetNE();
+   const int ND       = fe->GetDof();
    const int D1D      = fe->GetOrder() + 1;
    const int Q1D      = ir1D.GetNPoints();
    const int numQuad  = ir.GetNPoints();
    const bool orderedByNODES = (fespace->GetOrdering() == Ordering::byNODES);
    if (orderedByNODES) { ReorderByVDim(nodes); }
-   const int asize = dims*numDofs*elements;
+   const int asize = dims*ND*NE;
    mfem::Array<double> meshNodes(asize);
    const Table& e2dTable = fespace->GetElementToDofTable();
    const int* elementMap = e2dTable.GetJ();
-   mfem::Array<int> eMap(numDofs*elements);
-   dbg("GeometryExtension::Get SwitchToHost");
-   config::SwitchToHost();
-   GeomFill(dims,
-            elements,
-            numDofs,
-            nodes->Size(),
-            elementMap,
-            eMap,
-            nodes->GetData(),
-            meshNodes);
-   dbg("GeometryExtension::Get SwitchToDevice");
-   config::SwitchToDevice();
+   mfem::Array<int> eMap(ND*NE);
+   Device::Disable();
+   GeomFill(dims, NE, ND, nodes->Size(),
+            elementMap, eMap,
+            nodes->GetData(), meshNodes);
+   Device::Enable();
    if (geom_to_allocate)
    {
-      geom->nodes.SetSize(dims*numDofs*elements);
-      geom->eMap.SetSize(numDofs*elements);
+      geom->nodes.SetSize(dims*ND*NE);
+      geom->eMap.SetSize(ND*NE);
    }
    geom->nodes = meshNodes;
    geom->eMap = eMap;
@@ -1556,13 +1535,13 @@
    if (orderedByNODES) { ReorderByNodes(nodes); }
    if (geom_to_allocate)
    {
-      geom->X.SetSize(dims*numQuad*elements);
-      geom->J.SetSize(dims*dims*numQuad*elements);
-      geom->invJ.SetSize(dims*dims*numQuad*elements);
-      geom->detJ.SetSize(numQuad*elements);
+      geom->X.SetSize(dims*numQuad*NE);
+      geom->J.SetSize(dims*dims*numQuad*NE);
+      geom->invJ.SetSize(dims*dims*numQuad*NE);
+      geom->detJ.SetSize(numQuad*NE);
    }
    const DofToQuad* maps = DofToQuad::GetSimplexMaps(*fe, ir);
-   PAGeom(dims, D1D, Q1D, elements,
+   PAGeom(dims, D1D, Q1D, NE,
           maps->G, geom->nodes,
           geom->X, geom->J, geom->invJ, geom->detJ);
    return geom;
