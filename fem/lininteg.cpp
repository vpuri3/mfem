--- conflicted
+++ resolved
@@ -71,20 +71,6 @@
    elvect *= delta->EvalDelta(Trans, Trans.GetIntPoint());
 }
 
-<<<<<<< HEAD
-void DomainGradLFIntegrator::AssembleRHSElementVect(const FiniteElement &el,
-                                                ElementTransformation &Tr,
-                                                Vector &elvect)
-{
-   int dof = el.GetDof();
-   int dim = el.GetDim();
-
-   shape.SetSize(dof);
-   qfval.SetSize(dim);
-   dshape.SetSize(dof,dim);       // matrix of size dof x dim
-   dshapedxt.SetSize(dof,dim);
-   invJ.SetSize(dim);
-=======
 void DomainLFGradIntegrator::AssembleRHSElementVect(
    const FiniteElement &el, ElementTransformation &Tr, Vector &elvect)
 {
@@ -93,51 +79,20 @@
 
    dshape.SetSize(dof, spaceDim);
 
->>>>>>> 35a79116
-   elvect.SetSize(dof);
-   elvect = 0.0;
-
-   const IntegrationRule *ir = IntRule;
-   if (ir == NULL)
-   {
-<<<<<<< HEAD
-      // ir = &IntRules.Get(el.GetGeomType(),
-      //                    oa * el.GetOrder() + ob + Tr.OrderW());
-      ir = &IntRules.Get(el.GetGeomType(), oa * el.GetOrder() + ob);
-=======
+   elvect.SetSize(dof);
+   elvect = 0.0;
+
+   const IntegrationRule *ir = IntRule;
+   if (ir == NULL)
+   {
       int intorder = 2 * el.GetOrder();
       ir = &IntRules.Get(el.GetGeomType(), intorder);
->>>>>>> 35a79116
-   }
-
-   for (int i = 0; i < ir->GetNPoints(); i++)
-   {
-      const IntegrationPoint &ip = ir->IntPoint(i);
-
-<<<<<<< HEAD
-      Tr.SetIntPoint (&ip);
-      Q.Eval(qfval, Tr, ip);
-      invJ = Tr.InverseJacobian();
-      double val = Tr.Weight() * f.Eval(Tr,ip);
-
-      el.CalcDShape(ip, dshape);
-      Mult(dshape,invJ,dshapedxt);
-      dshapedxt.Mult(qfval, shape);
-
-      add(elvect, ip.weight * val, shape, elvect);
-   }
-}
-
-void DomainGradLFIntegrator::AssembleDeltaElementVect(
-   const FiniteElement &fe, ElementTransformation &Trans, Vector &elvect)
-{
-   mfem_warning("Not implemented yet!");
-
-   MFEM_ASSERT(delta != NULL, "coefficient must be DeltaCoefficient");
-   elvect.SetSize(fe.GetDof());
-   fe.CalcPhysShape(Trans, elvect);
-   elvect *= delta->EvalDelta(Trans, Trans.GetIntPoint());
-=======
+   }
+
+   for (int i = 0; i < ir->GetNPoints(); i++)
+   {
+      const IntegrationPoint &ip = ir->IntPoint(i);
+
       Tr.SetIntPoint(&ip);
       el.CalcPhysDShape(Tr, dshape);
 
@@ -162,7 +117,6 @@
 
    elvect.SetSize(dof);
    dshape.Mult(Qvec, elvect);
->>>>>>> 35a79116
 }
 
 void BoundaryLFIntegrator::AssembleRHSElementVect(
