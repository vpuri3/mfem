--- conflicted
+++ resolved
@@ -724,7 +724,6 @@
       auto Y = Reshape(useRestrict?localY.ReadWrite():y.ReadWrite(), NDOFS, ne);
       auto A = Reshape(ea_data.Read(), NDOFS, NDOFS, ne);
       MFEM_FORALL(glob_j, ne*NDOFS,
-<<<<<<< HEAD
       {
          const int e = glob_j/NDOFS;
          const int j = glob_j%NDOFS;
@@ -738,21 +737,6 @@
       // Apply the Element Restriction transposed
       if (useRestrict)
       {
-=======
-      {
-         const int e = glob_j/NDOFS;
-         const int j = glob_j%NDOFS;
-         double res = 0.0;
-         for (int i = 0; i < NDOFS; i++)
-         {
-            res += A(j, i, e)*X(i, e);
-         }
-         Y(j, e) += res;
-      });
-      // Apply the Element Restriction transposed
-      if (useRestrict)
-      {
->>>>>>> aa9a4887
          elem_restrict->MultTranspose(localY, y);
       }
    }
