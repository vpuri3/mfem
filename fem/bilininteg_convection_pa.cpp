--- conflicted
+++ resolved
@@ -904,7 +904,6 @@
    {
       vel = cQ->GetVec();
    }
-<<<<<<< HEAD
    else if (VectorGridFunctionCoefficient *vgfQ =
                dynamic_cast<VectorGridFunctionCoefficient*>(Q))
    {
@@ -971,7 +970,7 @@
             }
          }
       }
-=======
+   }
    else if (VectorQuadratureFunctionCoefficient* cQ =
                dynamic_cast<VectorQuadratureFunctionCoefficient*>(Q))
    {
@@ -985,7 +984,6 @@
 
       qFun.Read();
       vel.MakeRef(const_cast<QuadratureFunction &>(qFun),0);
->>>>>>> bba973db
    }
    else
    {
