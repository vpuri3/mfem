// Copyright (c) 2010-2021, Lawrence Livermore National Security, LLC. Produced
// at the Lawrence Livermore National Laboratory. All Rights reserved. See files
// LICENSE and NOTICE for details. LLNL-CODE-806117.
//
// This file is part of the MFEM library. For more information and source code
// availability visit https://mfem.org.
//
// MFEM is free software; you can redistribute it and/or modify it under the
// terms of the BSD-3 license. We welcome feedback and contributions, see file
// CONTRIBUTING.md for details.

// Implementations of classes FABilinearFormExtension, EABilinearFormExtension,
// PABilinearFormExtension and MFBilinearFormExtension.

#include "nonlinearform.hpp"
#include "../general/forall.hpp"
#include "ceed/util.hpp"

namespace mfem
{

NonlinearFormExtension::NonlinearFormExtension(const NonlinearForm *nlf)
<<<<<<< HEAD
   : Operator(nlf->FESpace()->GetTrueVSize()), nlf(nlf) { }

PANonlinearFormExtension::PANonlinearFormExtension(NonlinearForm *nlf):
   NonlinearFormExtension(nlf),
   fes(*nlf->FESpace()),
   dnfi(*nlf->GetDNFI()),
   elemR(fes.GetElementRestriction(ElementDofOrdering::LEXICOGRAPHIC))
{
   MFEM_VERIFY(elemR, "Not yet implemented!");
=======
   : Operator(nlf->FESpace()->GetVSize()), nlf(nlf) { }

PANonlinearFormExtension::PANonlinearFormExtension(const NonlinearForm *nlf):
   NonlinearFormExtension(nlf),
   fes(*nlf->FESpace()),
   dnfi(*nlf->GetDNFI()),
   elemR(fes.GetElementRestriction(ElementDofOrdering::LEXICOGRAPHIC)),
   Grad(*this)
{
   // TODO: optimize for the case when 'elemR' is identity
>>>>>>> 100446d5
   xe.SetSize(elemR->Height(), Device::GetMemoryType());
   ye.SetSize(elemR->Height(), Device::GetMemoryType());
   ye.UseDevice(true);
}

double PANonlinearFormExtension::GetGridFunctionEnergy(const Vector &x) const
{
   double energy = 0.0;

   elemR->Mult(x, xe);
   for (int i = 0; i < dnfi.Size(); i++)
   {
<<<<<<< HEAD
      energy += dnfi[i]->GetGridFunctionEnergyPA(xe);
=======
      energy += dnfi[i]->GetLocalStateEnergyPA(xe);
>>>>>>> 100446d5
   }
   return energy;
}

void PANonlinearFormExtension::Assemble()
{
<<<<<<< HEAD
   for (int i = 0; i < dnfi.Size(); ++i) { dnfi[i]->AssemblePA(fes); }
}

void PANonlinearFormExtension::AssembleGradient(const Vector &x)
{
   elemR->Mult(x, xe);
   for (int i = 0; i < dnfi.Size(); ++i) { dnfi[i]->AssembleGradPA(xe, fes); }
=======
   MFEM_VERIFY(nlf->GetInteriorFaceIntegrators().Size() == 0 &&
               nlf->GetBdrFaceIntegrators().Size() == 0,
               "face integrators are not supported yet");

   for (int i = 0; i < dnfi.Size(); ++i) { dnfi[i]->AssemblePA(fes); }
>>>>>>> 100446d5
}

void PANonlinearFormExtension::Mult(const Vector &x, Vector &y) const
{
   if (!DeviceCanUseCeed())
   {
      ye = 0.0;
      elemR->Mult(x, xe);
      for (int i = 0; i < dnfi.Size(); ++i) { dnfi[i]->AddMultPA(xe, ye); }
      elemR->MultTranspose(ye, y);
   }
   else
   {
      y.UseDevice(true); // typically this is a large vector, so store on device
      y = 0.0;
      for (int i = 0; i < dnfi.Size(); ++i)
      {
         dnfi[i]->AddMultPA(x, y);
      }
   }
}

Operator &PANonlinearFormExtension::GetGradient(const Vector &x) const
{
<<<<<<< HEAD
   if (Grad.Ptr() == nullptr)
   {
      Grad.Reset(new PANonlinearFormExtension::Gradient(x, *this));
   }
   else
   {
      dynamic_cast<PANonlinearFormExtension::Gradient *>(Grad.Ptr())->ReInit(x);
   }
   return *Grad.Ptr();
}

PANonlinearFormExtension::Gradient::Gradient(const Vector &g,
                                             const PANonlinearFormExtension &e):
   Operator(e.fes.GetVSize()), elemR(e.elemR), fes(e.fes), dnfi(e.dnfi)
{
   ge.UseDevice(true);
   ge.SetSize(elemR->Height(), Device::GetMemoryType());
   elemR->Mult(g, ge);

   xe.UseDevice(true);
   xe.SetSize(elemR->Height(), Device::GetMemoryType());

   ye.UseDevice(true);
   ye.SetSize(elemR->Height(), Device::GetMemoryType());

   ze.UseDevice(true);
   ze.SetSize(elemR->Height(), Device::GetMemoryType());
=======
   Grad.AssembleGrad(x);
   return Grad;
}

void PANonlinearFormExtension::Update()
{
   height = width = fes.GetVSize();
   elemR = fes.GetElementRestriction(ElementDofOrdering::LEXICOGRAPHIC);
   xe.SetSize(elemR->Height());
   ye.SetSize(elemR->Height());
   Grad.Update();
}

PANonlinearFormExtension::Gradient::Gradient(const PANonlinearFormExtension &e):
   Operator(e.Height()), ext(e)
{ }

void PANonlinearFormExtension::Gradient::AssembleGrad(const Vector &g)
{
   ext.elemR->Mult(g, ext.xe);
   for (int i = 0; i < ext.dnfi.Size(); ++i)
   {
      ext.dnfi[i]->AssembleGradPA(ext.xe, ext.fes);
   }
>>>>>>> 100446d5
}

void PANonlinearFormExtension::Gradient::Mult(const Vector &x, Vector &y) const
{
<<<<<<< HEAD
   ze = x;
   ye = 0.0;
   elemR->Mult(ze, xe);
   for (int i = 0; i < dnfi.Size(); ++i) { dnfi[i]->AddMultGradPA(ge, xe, ye); }
   elemR->MultTranspose(ye, y);
=======
   ext.ye = 0.0;
   ext.elemR->Mult(x, ext.xe);
   for (int i = 0; i < ext.dnfi.Size(); ++i)
   {
      ext.dnfi[i]->AddMultGradPA(ext.xe, ext.ye);
   }
   ext.elemR->MultTranspose(ext.ye, y);
>>>>>>> 100446d5
}

void PANonlinearFormExtension::Gradient::AssembleDiagonal(Vector &diag) const
{
<<<<<<< HEAD
   MFEM_ASSERT(diag.Size() == fes.GetVSize(),
               "Vector for holding diagonal has wrong size!");
   ye = 0.0;
   for (int i = 0; i < dnfi.Size(); ++i)
   {
      dnfi[i]->AssembleGradDiagonalPA(ge, ye);
   }
   elemR->MultTranspose(ye, diag);
}


MFNonlinearFormExtension::MFNonlinearFormExtension(NonlinearForm *form):
=======
   MFEM_ASSERT(diag.Size() == Height(),
               "Vector for holding diagonal has wrong size!");
   ext.ye = 0.0;
   for (int i = 0; i < ext.dnfi.Size(); ++i)
   {
      ext.dnfi[i]->AssembleGradDiagonalPA(ext.ye);
   }
   ext.elemR->MultTranspose(ext.ye, diag);
}

void PANonlinearFormExtension::Gradient::Update()
{
   height = width = ext.Height();
}


MFNonlinearFormExtension::MFNonlinearFormExtension(const NonlinearForm *form):
>>>>>>> 100446d5
   NonlinearFormExtension(form), fes(*form->FESpace())
{
   const ElementDofOrdering ordering = ElementDofOrdering::LEXICOGRAPHIC;
   elem_restrict_lex = fes.GetElementRestriction(ordering);
   if (elem_restrict_lex) // replace with a check for not identity
   {
      localX.SetSize(elem_restrict_lex->Height(), Device::GetMemoryType());
      localY.SetSize(elem_restrict_lex->Height(), Device::GetMemoryType());
      localY.UseDevice(true); // ensure 'localY = 0.0' is done on device
   }
}

void MFNonlinearFormExtension::Assemble()
{
   const Array<NonlinearFormIntegrator*> &integrators = *nlf->GetDNFI();
   const int Ni = integrators.Size();
   for (int i = 0; i < Ni; ++i)
   {
<<<<<<< HEAD
      integrators[i]->AssembleMF(*nlf->FESpace());
=======
      integrators[i]->AssembleMF(fes);
>>>>>>> 100446d5
   }
}

void MFNonlinearFormExtension::Mult(const Vector &x, Vector &y) const
{
   const Array<NonlinearFormIntegrator*> &integrators = *nlf->GetDNFI();
   const int iSz = integrators.Size();
   // replace the check 'elem_restrict_lex' with a check for not identity
   if (elem_restrict_lex && !DeviceCanUseCeed())
   {
      elem_restrict_lex->Mult(x, localX);
      localY = 0.0;
      for (int i = 0; i < iSz; ++i)
      {
         integrators[i]->AddMultMF(localX, localY);
      }
      elem_restrict_lex->MultTranspose(localY, y);
   }
   else
   {
      y.UseDevice(true); // typically this is a large vector, so store on device
      y = 0.0;
      for (int i = 0; i < iSz; ++i)
      {
         integrators[i]->AddMultMF(x, y);
      }
   }
}

<<<<<<< HEAD
=======
void MFNonlinearFormExtension::Update()
{
   height = width = fes.GetVSize();
   const ElementDofOrdering ordering = ElementDofOrdering::LEXICOGRAPHIC;
   elem_restrict_lex = fes.GetElementRestriction(ordering);
   if (elem_restrict_lex) // replace with a check for not identity
   {
      localX.SetSize(elem_restrict_lex->Height(), Device::GetMemoryType());
      localY.SetSize(elem_restrict_lex->Height(), Device::GetMemoryType());
   }
}

>>>>>>> 100446d5
} // namespace mfem<|MERGE_RESOLUTION|>--- conflicted
+++ resolved
@@ -13,24 +13,12 @@
 // PABilinearFormExtension and MFBilinearFormExtension.
 
 #include "nonlinearform.hpp"
-#include "../general/forall.hpp"
 #include "ceed/util.hpp"
 
 namespace mfem
 {
 
 NonlinearFormExtension::NonlinearFormExtension(const NonlinearForm *nlf)
-<<<<<<< HEAD
-   : Operator(nlf->FESpace()->GetTrueVSize()), nlf(nlf) { }
-
-PANonlinearFormExtension::PANonlinearFormExtension(NonlinearForm *nlf):
-   NonlinearFormExtension(nlf),
-   fes(*nlf->FESpace()),
-   dnfi(*nlf->GetDNFI()),
-   elemR(fes.GetElementRestriction(ElementDofOrdering::LEXICOGRAPHIC))
-{
-   MFEM_VERIFY(elemR, "Not yet implemented!");
-=======
    : Operator(nlf->FESpace()->GetVSize()), nlf(nlf) { }
 
 PANonlinearFormExtension::PANonlinearFormExtension(const NonlinearForm *nlf):
@@ -41,7 +29,6 @@
    Grad(*this)
 {
    // TODO: optimize for the case when 'elemR' is identity
->>>>>>> 100446d5
    xe.SetSize(elemR->Height(), Device::GetMemoryType());
    ye.SetSize(elemR->Height(), Device::GetMemoryType());
    ye.UseDevice(true);
@@ -54,32 +41,18 @@
    elemR->Mult(x, xe);
    for (int i = 0; i < dnfi.Size(); i++)
    {
-<<<<<<< HEAD
-      energy += dnfi[i]->GetGridFunctionEnergyPA(xe);
-=======
       energy += dnfi[i]->GetLocalStateEnergyPA(xe);
->>>>>>> 100446d5
    }
    return energy;
 }
 
 void PANonlinearFormExtension::Assemble()
 {
-<<<<<<< HEAD
-   for (int i = 0; i < dnfi.Size(); ++i) { dnfi[i]->AssemblePA(fes); }
-}
-
-void PANonlinearFormExtension::AssembleGradient(const Vector &x)
-{
-   elemR->Mult(x, xe);
-   for (int i = 0; i < dnfi.Size(); ++i) { dnfi[i]->AssembleGradPA(xe, fes); }
-=======
    MFEM_VERIFY(nlf->GetInteriorFaceIntegrators().Size() == 0 &&
                nlf->GetBdrFaceIntegrators().Size() == 0,
                "face integrators are not supported yet");
 
    for (int i = 0; i < dnfi.Size(); ++i) { dnfi[i]->AssemblePA(fes); }
->>>>>>> 100446d5
 }
 
 void PANonlinearFormExtension::Mult(const Vector &x, Vector &y) const
@@ -104,35 +77,6 @@
 
 Operator &PANonlinearFormExtension::GetGradient(const Vector &x) const
 {
-<<<<<<< HEAD
-   if (Grad.Ptr() == nullptr)
-   {
-      Grad.Reset(new PANonlinearFormExtension::Gradient(x, *this));
-   }
-   else
-   {
-      dynamic_cast<PANonlinearFormExtension::Gradient *>(Grad.Ptr())->ReInit(x);
-   }
-   return *Grad.Ptr();
-}
-
-PANonlinearFormExtension::Gradient::Gradient(const Vector &g,
-                                             const PANonlinearFormExtension &e):
-   Operator(e.fes.GetVSize()), elemR(e.elemR), fes(e.fes), dnfi(e.dnfi)
-{
-   ge.UseDevice(true);
-   ge.SetSize(elemR->Height(), Device::GetMemoryType());
-   elemR->Mult(g, ge);
-
-   xe.UseDevice(true);
-   xe.SetSize(elemR->Height(), Device::GetMemoryType());
-
-   ye.UseDevice(true);
-   ye.SetSize(elemR->Height(), Device::GetMemoryType());
-
-   ze.UseDevice(true);
-   ze.SetSize(elemR->Height(), Device::GetMemoryType());
-=======
    Grad.AssembleGrad(x);
    return Grad;
 }
@@ -157,18 +101,10 @@
    {
       ext.dnfi[i]->AssembleGradPA(ext.xe, ext.fes);
    }
->>>>>>> 100446d5
 }
 
 void PANonlinearFormExtension::Gradient::Mult(const Vector &x, Vector &y) const
 {
-<<<<<<< HEAD
-   ze = x;
-   ye = 0.0;
-   elemR->Mult(ze, xe);
-   for (int i = 0; i < dnfi.Size(); ++i) { dnfi[i]->AddMultGradPA(ge, xe, ye); }
-   elemR->MultTranspose(ye, y);
-=======
    ext.ye = 0.0;
    ext.elemR->Mult(x, ext.xe);
    for (int i = 0; i < ext.dnfi.Size(); ++i)
@@ -176,25 +112,10 @@
       ext.dnfi[i]->AddMultGradPA(ext.xe, ext.ye);
    }
    ext.elemR->MultTranspose(ext.ye, y);
->>>>>>> 100446d5
 }
 
 void PANonlinearFormExtension::Gradient::AssembleDiagonal(Vector &diag) const
 {
-<<<<<<< HEAD
-   MFEM_ASSERT(diag.Size() == fes.GetVSize(),
-               "Vector for holding diagonal has wrong size!");
-   ye = 0.0;
-   for (int i = 0; i < dnfi.Size(); ++i)
-   {
-      dnfi[i]->AssembleGradDiagonalPA(ge, ye);
-   }
-   elemR->MultTranspose(ye, diag);
-}
-
-
-MFNonlinearFormExtension::MFNonlinearFormExtension(NonlinearForm *form):
-=======
    MFEM_ASSERT(diag.Size() == Height(),
                "Vector for holding diagonal has wrong size!");
    ext.ye = 0.0;
@@ -212,7 +133,6 @@
 
 
 MFNonlinearFormExtension::MFNonlinearFormExtension(const NonlinearForm *form):
->>>>>>> 100446d5
    NonlinearFormExtension(form), fes(*form->FESpace())
 {
    const ElementDofOrdering ordering = ElementDofOrdering::LEXICOGRAPHIC;
@@ -231,11 +151,7 @@
    const int Ni = integrators.Size();
    for (int i = 0; i < Ni; ++i)
    {
-<<<<<<< HEAD
-      integrators[i]->AssembleMF(*nlf->FESpace());
-=======
       integrators[i]->AssembleMF(fes);
->>>>>>> 100446d5
    }
 }
 
@@ -265,8 +181,6 @@
    }
 }
 
-<<<<<<< HEAD
-=======
 void MFNonlinearFormExtension::Update()
 {
    height = width = fes.GetVSize();
@@ -279,5 +193,4 @@
    }
 }
 
->>>>>>> 100446d5
 } // namespace mfem