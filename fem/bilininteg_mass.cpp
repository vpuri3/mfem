--- conflicted
+++ resolved
@@ -110,12 +110,7 @@
             const double J21 = J(q,0,1,e);
             const double J22 = J(q,1,1,e);
             const double detJ = (J11*J22)-(J21*J12);
-<<<<<<< HEAD
-            const double x[2] = { X(q,0,e), X(q,1,e)};
-            const double coeff = LaghosRho0(constant, x);
-=======
             const double coeff = const_c ? C(0,0) : C(q,e);
->>>>>>> 69b4ed53
             v(q,e) =  w[q] * coeff * detJ;
          }
       });
@@ -141,12 +136,7 @@
             const double detJ = J11 * (J22 * J33 - J32 * J23) -
             /* */               J21 * (J12 * J33 - J32 * J13) +
             /* */               J31 * (J12 * J23 - J22 * J13);
-<<<<<<< HEAD
-            const double x[3] = { X(q,0,e), X(q,1,e), X(q,2,e)};
-            const double coeff = LaghosRho0(constant, x);
-=======
             const double coeff = const_c ? C(0,0) : C(q,e);
->>>>>>> 69b4ed53
             v(q,e) = W[q] * coeff * detJ;
          }
       });
@@ -860,37 +850,28 @@
    const int id = (D1D << 4) | Q1D;
    if (dim == 2)
    {
-<<<<<<< HEAD
       switch (id)
       {
+         case 0x22: return SmemPAMassApply2D<2,2,16>(NE, B, Bt, op, x, y);
          case 0x24: return SmemPAMassApply2D<2,4,16>(NE, B, Bt, op, x, y);
+         case 0x33: return SmemPAMassApply2D<3,3,16>(NE, B, Bt, op, x, y);
          case 0x34: return SmemPAMassApply2D<3,4,16>(NE, B, Bt, op, x, y);
          case 0x36: return SmemPAMassApply2D<3,6,16>(NE, B, Bt, op, x, y);
+         case 0x44: return SmemPAMassApply2D<4,4,8>(NE, B, Bt, op, x, y);
          case 0x46: return SmemPAMassApply2D<4,6,4>(NE, B, Bt, op, x, y);
          case 0x48: return SmemPAMassApply2D<4,8,4>(NE, B, Bt, op, x, y);
+         case 0x55: return SmemPAMassApply2D<5,5,8>(NE, B, Bt, op, x, y);
          case 0x58: return SmemPAMassApply2D<5,8,2>(NE, B, Bt, op, x, y);
-=======
-      switch ((D1D << 4) | Q1D)
-      {
-         case 0x22: return SmemPAMassApply2D<2,2,16>(NE, B, Bt, op, x, y);
-         case 0x33: return SmemPAMassApply2D<3,3,16>(NE, B, Bt, op, x, y);
-         case 0x44: return SmemPAMassApply2D<4,4,8>(NE, B, Bt, op, x, y);
-         case 0x55: return SmemPAMassApply2D<5,5,8>(NE, B, Bt, op, x, y);
          case 0x66: return SmemPAMassApply2D<6,6,4>(NE, B, Bt, op, x, y);
          case 0x77: return SmemPAMassApply2D<7,7,4>(NE, B, Bt, op, x, y);
          case 0x88: return SmemPAMassApply2D<8,8,2>(NE, B, Bt, op, x, y);
          case 0x99: return SmemPAMassApply2D<9,9,2>(NE, B, Bt, op, x, y);
          default:   return PAMassApply2D(NE, B, Bt, op, x, y, D1D, Q1D);
->>>>>>> 69b4ed53
       }
    }
    else if (dim == 3)
    {
-<<<<<<< HEAD
       switch (id)
-=======
-      switch ((D1D << 4) | Q1D)
->>>>>>> 69b4ed53
       {
          case 0x24: return SmemPAMassApply3D<2,4>(NE, B, Bt, op, x, y);
          case 0x34: return SmemPAMassApply3D<3,4>(NE, B, Bt, op, x, y);
