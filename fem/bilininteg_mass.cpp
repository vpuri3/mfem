--- conflicted
+++ resolved
@@ -30,7 +30,6 @@
    const FiniteElement &el = *fes.GetFE(0);
    ElementTransformation *T = mesh->GetElementTransformation(0);
    const IntegrationRule *ir = IntRule ? IntRule : &GetRule(el, el, *T);
-<<<<<<< HEAD
 #ifdef MFEM_USE_CEED
    if (DeviceCanUseCeed())
    {
@@ -39,7 +38,10 @@
       ceedDataPtr = ptr;
       InitCeedCoeff(Q, ptr);
       CeedPAMassAssemble(fes, *ir, *ptr);
-=======
+   }
+   else
+#endif
+   {
    dim = mesh->Dimension();
    ne = fes.GetMesh()->GetNE();
    nq = ir->GetNPoints();
@@ -97,55 +99,9 @@
             v(q,e) =  w[q] * coeff * detJ;
          }
       });
->>>>>>> 69b4ed53
-   }
-   else
-#endif
-   {
-<<<<<<< HEAD
-      dim = mesh->Dimension();
-      ne = fes.GetMesh()->GetNE();
-      nq = ir->GetNPoints();
-      geom = mesh->GetGeometricFactors(*ir, GeometricFactors::COORDINATES |
-                                       GeometricFactors::JACOBIANS);
-      maps = &el.GetDofToQuad(*ir, DofToQuad::TENSOR);
-      dofs1D = maps->ndof;
-      quad1D = maps->nqpt;
-      pa_data.SetSize(ne*nq, Device::GetMemoryType());
-      ConstantCoefficient *const_coeff = dynamic_cast<ConstantCoefficient*>(Q);
-      // TODO: other types of coefficients ...
-      if (dim==1) { MFEM_ABORT("Not supported yet... stay tuned!"); }
-      if (dim==2)
-      {
-         double constant = 0.0;
-         if (const_coeff)
-         {
-            constant = const_coeff->constant;
-         }
-         else
-         {
-            MFEM_ABORT("Coefficient type not supported");
-         }
-         const int NE = ne;
-         const int NQ = nq;
-         auto w = ir->GetWeights().Read();
-         auto J = Reshape(geom->J.Read(), NQ,2,2,NE);
-         auto v = Reshape(pa_data.Write(), NQ, NE);
-         MFEM_FORALL(e, NE,
-         {
-            for (int q = 0; q < NQ; ++q)
-            {
-               const double J11 = J(q,0,0,e);
-               const double J12 = J(q,1,0,e);
-               const double J21 = J(q,0,1,e);
-               const double J22 = J(q,1,1,e);
-               const double detJ = (J11*J22)-(J21*J12);
-               v(q,e) =  w[q] * constant * detJ;
-            }
-         });
-      }
-      if (dim==3)
-=======
+   }
+   if (dim==3)
+   {
       const int NE = ne;
       const int NQ = nq;
       const bool const_c = coeff.Size() == 1;
@@ -155,18 +111,9 @@
          const_c ? Reshape(coeff.Read(), 1,1) : Reshape(coeff.Read(), NQ,NE);
       auto v = Reshape(pa_data.Write(), NQ,NE);
       MFEM_FORALL(e, NE,
->>>>>>> 69b4ed53
-      {
-         double constant = 0.0;
-         if (const_coeff)
-         {
-            constant = const_coeff->constant;
-         }
-         else
-         {
-<<<<<<< HEAD
-            MFEM_ABORT("Coefficient type not supported");
-=======
+      {
+         for (int q = 0; q < NQ; ++q)
+         {
             const double J11 = J(q,0,0,e), J12 = J(q,0,1,e), J13 = J(q,0,2,e);
             const double J21 = J(q,1,0,e), J22 = J(q,1,1,e), J23 = J(q,1,2,e);
             const double J31 = J(q,2,0,e), J32 = J(q,2,1,e), J33 = J(q,2,2,e);
@@ -175,26 +122,8 @@
             /* */               J31 * (J12 * J23 - J22 * J13);
             const double coeff = const_c ? C(0,0) : C(q,e);
             v(q,e) = W[q] * coeff * detJ;
->>>>>>> 69b4ed53
-         }
-         const int NE = ne;
-         const int NQ = nq;
-         auto W = ir->GetWeights().Read();
-         auto J = Reshape(geom->J.Read(), NQ,3,3,NE);
-         auto v = Reshape(pa_data.Write(), NQ,NE);
-         MFEM_FORALL(e, NE,
-         {
-            for (int q = 0; q < NQ; ++q)
-            {
-               const double J11 = J(q,0,0,e), J12 = J(q,0,1,e), J13 = J(q,0,2,e);
-               const double J21 = J(q,1,0,e), J22 = J(q,1,1,e), J23 = J(q,1,2,e);
-               const double J31 = J(q,2,0,e), J32 = J(q,2,1,e), J33 = J(q,2,2,e);
-               const double detJ = J11 * (J22 * J33 - J32 * J23) -
-               /* */               J21 * (J12 * J33 - J32 * J13) +
-               /* */               J31 * (J12 * J23 - J22 * J13);
-               v(q,e) = W[q] * constant * detJ;
-            }
-         });
+         }
+      });
       }
    }
 }
