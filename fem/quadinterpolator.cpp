--- conflicted
+++ resolved
@@ -69,62 +69,12 @@
          {
             Derivatives<QVectorLayout::byNODES>(e_vec, q_der);
          }
-<<<<<<< HEAD
-      }
-   });
-}
-
-template<const int T_VDIM, const int T_ND, const int T_NQ>
-void QuadratureInterpolator::Eval3D(
-   const int NE,
-   const int vdim,
-   const DofToQuad &maps,
-   const Vector &e_vec,
-   Vector &q_val,
-   Vector &q_der,
-   Vector &q_det,
-   const int eval_flags)
-{
-   const int nd = maps.ndof;
-   const int nq = maps.nqpt;
-   const int ND = T_ND ? T_ND : nd;
-   const int NQ = T_NQ ? T_NQ : nq;
-   const int NMAX = NQ > ND ? NQ : ND;
-   const int VDIM = T_VDIM ? T_VDIM : vdim;
-   MFEM_VERIFY(ND <= MAX_ND3D, "");
-   MFEM_VERIFY(NQ <= MAX_NQ3D, "");
-   MFEM_VERIFY(VDIM == 3 || !(eval_flags & DETERMINANTS), "");
-   auto B = Reshape(maps.B.Read(), NQ, ND);
-   auto G = Reshape(maps.G.Read(), NQ, 3, ND);
-   auto E = Reshape(e_vec.Read(), ND, VDIM, NE);
-   auto val = Reshape(q_val.Write(), NQ, VDIM, NE);
-   auto der = Reshape(q_der.Write(), NQ, VDIM, 3, NE);
-   auto det = Reshape(q_det.Write(), NQ, NE);
-   MFEM_FORALL_2D(e, NE, NMAX, 1, 1,
-   {
-      const int ND = T_ND ? T_ND : nd;
-      const int NQ = T_NQ ? T_NQ : nq;
-      const int VDIM = T_VDIM ? T_VDIM : vdim;
-      constexpr int max_ND = T_ND ? T_ND : MAX_ND3D;
-      constexpr int max_VDIM = T_VDIM ? T_VDIM : MAX_VDIM3D;
-      MFEM_SHARED double s_E[max_VDIM*max_ND];
-      MFEM_FOREACH_THREAD(d, x, ND)
-      {
-         for (int c = 0; c < VDIM; c++)
-=======
          if (eval_flags & DETERMINANTS)
->>>>>>> bffaf743
          {
             Determinants<QVectorLayout::byNODES>(e_vec, q_det);
          }
       }
-<<<<<<< HEAD
-      MFEM_SYNC_THREAD;
-
-      MFEM_FOREACH_THREAD(q, x, NQ)
-=======
       else
->>>>>>> bffaf743
       {
          Mult<QVectorLayout::byNODES>(e_vec, eval_flags, q_val, q_der, q_det);
       }
