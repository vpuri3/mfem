--- conflicted
+++ resolved
@@ -286,10 +286,10 @@
       int nbdrfaces = fes->GetNBE();
       Mesh *mesh = fes -> GetMesh();
 
-      for (i = 0; i < nbdrfaces; i++)
+      for (int i = 0; i < nbdrfaces; i++)
       {
          int face;
-         mesh->GetBdrFaceToEdge(i, &face);
+         face = mesh->GetBdrFace(i);
          ftr = mesh->GetBdrFaceTransformations(i); // the transformation of the face
          fes->GetFaceVDofs(face, vdofs);   // the degrees of freedom related to the face
          face_fe = fes->GetFaceElement(
@@ -381,13 +381,6 @@
    if (!extern_lfs)
    {
       int k;
-<<<<<<< HEAD
-      for (k=0; k < dlfi_delta.Size(); k++) { delete dlfi_delta[k]; }
-      for (k=0; k < dlfi.Size(); k++) { delete dlfi[k]; }
-      for (k=0; k < blfi.Size(); k++) { delete blfi[k]; }
-      for (k=0; k < flfi.Size(); k++) { delete flfi[k]; }
-      for (k=0; k < bdrsklneufi.Size(); k++) { delete bdrsklneufi[k]; }
-=======
       for (k=0; k < domain_delta_integs.Size(); k++)
       { delete domain_delta_integs[k]; }
       for (k=0; k < domain_integs.Size(); k++) { delete domain_integs[k]; }
@@ -396,7 +389,8 @@
       { delete boundary_face_integs[k]; }
       for (k=0; k < interior_face_integs.Size(); k++)
       { delete interior_face_integs[k]; }
->>>>>>> a1f6902e
+      for (k=0; k < bdrsklneufi.Size(); k++)
+      { delete bdrsklneufi[k]; }
    }
 }
 
