// Copyright (c) 2010-2022, Lawrence Livermore National Security, LLC. Produced
// at the Lawrence Livermore National Laboratory. All Rights reserved. See files
// LICENSE and NOTICE for details. LLNL-CODE-806117.
//
// This file is part of the MFEM library. For more information and source code
// availability visit https://mfem.org.
//
// MFEM is free software; you can redistribute it and/or modify it under the
// terms of the BSD-3 license. We welcome feedback and contributions, see file
// CONTRIBUTING.md for details.

// Implementation of FiniteElementSpace

#include "../general/text.hpp"
#include "../general/forall.hpp"
#include "../mesh/mesh_headers.hpp"
#include "fem.hpp"
#include "ceed/interface/util.hpp"

#include <cmath>
#include <cstdarg>

using namespace std;

namespace mfem
{

template <> void Ordering::
DofsToVDofs<Ordering::byNODES>(int ndofs, int vdim, Array<int> &dofs)
{
   // static method
   int size = dofs.Size();
   dofs.SetSize(size*vdim);
   for (int vd = 1; vd < vdim; vd++)
   {
      for (int i = 0; i < size; i++)
      {
         dofs[i+size*vd] = Map<byNODES>(ndofs, vdim, dofs[i], vd);
      }
   }
}

template <> void Ordering::
DofsToVDofs<Ordering::byVDIM>(int ndofs, int vdim, Array<int> &dofs)
{
   // static method
   int size = dofs.Size();
   dofs.SetSize(size*vdim);
   for (int vd = vdim-1; vd >= 0; vd--)
   {
      for (int i = 0; i < size; i++)
      {
         dofs[i+size*vd] = Map<byVDIM>(ndofs, vdim, dofs[i], vd);
      }
   }
}


FiniteElementSpace::FiniteElementSpace()
   : mesh(NULL), fec(NULL), vdim(0), ordering(Ordering::byNODES),
     ndofs(0), nvdofs(0), nedofs(0), nfdofs(0), nbdofs(0),
     bdofs(NULL),
     elem_dof(NULL), elem_fos(NULL), bdr_elem_dof(NULL), bdr_elem_fos(NULL),
     face_dof(NULL),
     NURBSext(NULL), own_ext(false),
     DoFTrans(0), VDoFTrans(vdim, ordering),
     cP(NULL), cR(NULL), cR_hp(NULL), cP_is_set(false),
     Th(Operator::ANY_TYPE),
     sequence(0), mesh_sequence(0), orders_changed(false), relaxed_hp(false)
{ }

FiniteElementSpace::FiniteElementSpace(const FiniteElementSpace &orig,
                                       Mesh *mesh_,
                                       const FiniteElementCollection *fec_)
   : VDoFTrans(orig.vdim, orig.ordering)
{
   mesh_ = mesh_ ? mesh_ : orig.mesh;
   fec_ = fec_ ? fec_ : orig.fec;

   NURBSExtension *nurbs_ext = NULL;
   if (orig.NURBSext && orig.NURBSext != orig.mesh->NURBSext)
   {
#ifdef MFEM_USE_MPI
      ParNURBSExtension *pNURBSext =
         dynamic_cast<ParNURBSExtension *>(orig.NURBSext);
      if (pNURBSext)
      {
         nurbs_ext = new ParNURBSExtension(*pNURBSext);
      }
      else
#endif
      {
         nurbs_ext = new NURBSExtension(*orig.NURBSext);
      }
   }

   Constructor(mesh_, nurbs_ext, fec_, orig.vdim, orig.ordering);
}

void FiniteElementSpace::CopyProlongationAndRestriction(
   const FiniteElementSpace &fes, const Array<int> *perm)
{
   MFEM_VERIFY(cP == NULL, "");
   MFEM_VERIFY(cR == NULL, "");

   SparseMatrix *perm_mat = NULL, *perm_mat_tr = NULL;
   if (perm)
   {
      // Note: although n and fes.GetVSize() are typically equal, in
      // variable-order spaces they may differ, since nonconforming edges/faces
      // my have fictitious DOFs.
      int n = perm->Size();
      perm_mat = new SparseMatrix(n, fes.GetVSize());
      for (int i=0; i<n; ++i)
      {
         double s;
         int j = DecodeDof((*perm)[i], s);
         perm_mat->Set(i, j, s);
      }
      perm_mat->Finalize();
      perm_mat_tr = Transpose(*perm_mat);
   }

   if (fes.GetConformingProlongation() != NULL)
   {
      if (perm) { cP = Mult(*perm_mat, *fes.GetConformingProlongation()); }
      else { cP = new SparseMatrix(*fes.GetConformingProlongation()); }
      cP_is_set = true;
   }
   else if (perm != NULL)
   {
      cP = perm_mat;
      cP_is_set = true;
      perm_mat = NULL;
   }
   if (fes.GetConformingRestriction() != NULL)
   {
      if (perm) { cR = Mult(*fes.GetConformingRestriction(), *perm_mat_tr); }
      else { cR = new SparseMatrix(*fes.GetConformingRestriction()); }
   }
   else if (perm != NULL)
   {
      cR = perm_mat_tr;
      perm_mat_tr = NULL;
   }

   delete perm_mat;
   delete perm_mat_tr;
}

void FiniteElementSpace::SetElementOrder(int i, int p)
{
   MFEM_VERIFY(mesh_sequence == mesh->GetSequence(),
               "Space has not been Updated() after a Mesh change.");
   MFEM_VERIFY(i >= 0 && i < GetNE(), "Invalid element index");
   MFEM_VERIFY(p >= 0 && p <= MaxVarOrder, "Order out of range");
   MFEM_ASSERT(!elem_order.Size() || elem_order.Size() == GetNE(),
               "Internal error");

   if (elem_order.Size()) // already a variable-order space
   {
      if (elem_order[i] != p)
      {
         elem_order[i] = p;
         orders_changed = true;
      }
   }
   else // convert space to variable-order space
   {
      elem_order.SetSize(GetNE());
      elem_order = fec->GetOrder();

      elem_order[i] = p;
      orders_changed = true;
   }
}

int FiniteElementSpace::GetElementOrder(int i) const
{
   MFEM_VERIFY(mesh_sequence == mesh->GetSequence(),
               "Space has not been Updated() after a Mesh change.");
   MFEM_VERIFY(i >= 0 && i < GetNE(), "Invalid element index");
   MFEM_ASSERT(!elem_order.Size() || elem_order.Size() == GetNE(),
               "Internal error");

   return GetElementOrderImpl(i);
}

int FiniteElementSpace::GetElementOrderImpl(int i) const
{
   // (this is an internal version of GetElementOrder without asserts and checks)
   return elem_order.Size() ? elem_order[i] : fec->GetOrder();
}

void FiniteElementSpace::GetVDofs(int vd, Array<int>& dofs, int ndofs_) const
{
   if (ndofs_ < 0) { ndofs_ = this->ndofs; }

   if (ordering == Ordering::byNODES)
   {
      for (int i = 0; i < dofs.Size(); i++)
      {
         dofs[i] = Ordering::Map<Ordering::byNODES>(ndofs_, vdim, i, vd);
      }
   }
   else
   {
      for (int i = 0; i < dofs.Size(); i++)
      {
         dofs[i] = Ordering::Map<Ordering::byVDIM>(ndofs_, vdim, i, vd);
      }
   }
}

void FiniteElementSpace::DofsToVDofs (Array<int> &dofs, int ndofs_) const
{
   if (vdim == 1) { return; }
   if (ndofs_ < 0) { ndofs_ = this->ndofs; }

   if (ordering == Ordering::byNODES)
   {
      Ordering::DofsToVDofs<Ordering::byNODES>(ndofs_, vdim, dofs);
   }
   else
   {
      Ordering::DofsToVDofs<Ordering::byVDIM>(ndofs_, vdim, dofs);
   }
}

void FiniteElementSpace::DofsToVDofs(int vd, Array<int> &dofs, int ndofs_) const
{
   if (vdim == 1) { return; }
   if (ndofs_ < 0) { ndofs_ = this->ndofs; }

   if (ordering == Ordering::byNODES)
   {
      for (int i = 0; i < dofs.Size(); i++)
      {
         dofs[i] = Ordering::Map<Ordering::byNODES>(ndofs_, vdim, dofs[i], vd);
      }
   }
   else
   {
      for (int i = 0; i < dofs.Size(); i++)
      {
         dofs[i] = Ordering::Map<Ordering::byVDIM>(ndofs_, vdim, dofs[i], vd);
      }
   }
}

int FiniteElementSpace::DofToVDof(int dof, int vd, int ndofs_) const
{
   if (vdim == 1) { return dof; }
   if (ndofs_ < 0) { ndofs_ = this->ndofs; }

   if (ordering == Ordering::byNODES)
   {
      return Ordering::Map<Ordering::byNODES>(ndofs_, vdim, dof, vd);
   }
   else
   {
      return Ordering::Map<Ordering::byVDIM>(ndofs_, vdim, dof, vd);
   }
}

// static function
void FiniteElementSpace::AdjustVDofs (Array<int> &vdofs)
{
   int n = vdofs.Size(), *vdof = vdofs;
   for (int i = 0; i < n; i++)
   {
      int j;
      if ((j = vdof[i]) < 0)
      {
         vdof[i] = -1-j;
      }
   }
}

DofTransformation *
FiniteElementSpace::GetElementVDofs(int i, Array<int> &vdofs) const
{
   DofTransformation * doftrans = GetElementDofs(i, vdofs);
   DofsToVDofs(vdofs);
   if (vdim == 1 || doftrans == NULL)
   {
      return doftrans;
   }
   else
   {
      VDoFTrans.SetDofTransformation(*doftrans);
      return &VDoFTrans;
   }
}

DofTransformation *
FiniteElementSpace::GetBdrElementVDofs(int i, Array<int> &vdofs) const
{
   DofTransformation * doftrans = GetBdrElementDofs(i, vdofs);
   DofsToVDofs(vdofs);
   if (vdim == 1 || doftrans == NULL)
   {
      return doftrans;
   }
   else
   {
      VDoFTrans.SetDofTransformation(*doftrans);
      return &VDoFTrans;
   }
}

void FiniteElementSpace::GetFaceVDofs(int i, Array<int> &vdofs) const
{
   GetFaceDofs(i, vdofs);
   DofsToVDofs(vdofs);
}

void FiniteElementSpace::GetEdgeVDofs(int i, Array<int> &vdofs) const
{
   GetEdgeDofs(i, vdofs);
   DofsToVDofs(vdofs);
}

void FiniteElementSpace::GetVertexVDofs(int i, Array<int> &vdofs) const
{
   GetVertexDofs(i, vdofs);
   DofsToVDofs(vdofs);
}

void FiniteElementSpace::GetElementInteriorVDofs(int i, Array<int> &vdofs) const
{
   GetElementInteriorDofs(i, vdofs);
   DofsToVDofs(vdofs);
}

void FiniteElementSpace::GetEdgeInteriorVDofs(int i, Array<int> &vdofs) const
{
   GetEdgeInteriorDofs(i, vdofs);
   DofsToVDofs(vdofs);
}

void FiniteElementSpace::BuildElementToDofTable() const
{
   if (elem_dof) { return; }

   // TODO: can we call GetElementDofs only once per element?
   Table *el_dof = new Table;
   Table *el_fos = (mesh->Dimension() > 2) ? (new Table) : NULL;
   Array<int> dofs;
   Array<int> F, Fo;
   el_dof -> MakeI (mesh -> GetNE());
   if (el_fos) { el_fos -> MakeI (mesh -> GetNE()); }
   for (int i = 0; i < mesh -> GetNE(); i++)
   {
      GetElementDofs (i, dofs);
      el_dof -> AddColumnsInRow (i, dofs.Size());

      if (el_fos)
      {
         mesh->GetElementFaces(i, F, Fo);
         el_fos -> AddColumnsInRow (i, Fo.Size());
      }
   }
   el_dof -> MakeJ();
   if (el_fos) { el_fos -> MakeJ(); }
   for (int i = 0; i < mesh -> GetNE(); i++)
   {
      GetElementDofs (i, dofs);
      el_dof -> AddConnections (i, (int *)dofs, dofs.Size());

      if (el_fos)
      {
         mesh->GetElementFaces(i, F, Fo);
         el_fos -> AddConnections (i, (int *)Fo, Fo.Size());
      }
   }
   el_dof -> ShiftUpI();
   if (el_fos) { el_fos -> ShiftUpI(); }
   elem_dof = el_dof;
   elem_fos = el_fos;
}

void FiniteElementSpace::BuildBdrElementToDofTable() const
{
   if (bdr_elem_dof) { return; }

   Table *bel_dof = new Table;
   Array<int> dofs;
   bel_dof->MakeI(mesh->GetNBE());
   for (int i = 0; i < mesh->GetNBE(); i++)
   {
      GetBdrElementDofs(i, dofs);
      bel_dof->AddColumnsInRow(i, dofs.Size());
   }
   bel_dof->MakeJ();
   for (int i = 0; i < mesh->GetNBE(); i++)
   {
      GetBdrElementDofs(i, dofs);
      bel_dof->AddConnections(i, (int *)dofs, dofs.Size());
   }
   bel_dof->ShiftUpI();
   bdr_elem_dof = bel_dof;
}

void FiniteElementSpace::BuildFaceToDofTable() const
{
   // Here, "face" == (dim-1)-dimensional mesh entity.

   if (face_dof) { return; }

   if (NURBSext) { BuildNURBSFaceToDofTable(); return; }

   Table *fc_dof = new Table;
   Array<int> dofs;
   fc_dof->MakeI(mesh->GetNumFaces());
   for (int i = 0; i < fc_dof->Size(); i++)
   {
      GetFaceDofs(i, dofs, 0);
      fc_dof->AddColumnsInRow(i, dofs.Size());
   }
   fc_dof->MakeJ();
   for (int i = 0; i < fc_dof->Size(); i++)
   {
      GetFaceDofs(i, dofs, 0);
      fc_dof->AddConnections(i, (int *)dofs, dofs.Size());
   }
   fc_dof->ShiftUpI();
   face_dof = fc_dof;
}

void FiniteElementSpace::RebuildElementToDofTable()
{
   delete elem_dof;
   delete elem_fos;
   elem_dof = NULL;
   elem_fos = NULL;
   BuildElementToDofTable();
}

void FiniteElementSpace::ReorderElementToDofTable()
{
   Array<int> dof_marker(ndofs);

   dof_marker = -1;

   int *J = elem_dof->GetJ(), nnz = elem_dof->Size_of_connections();
   for (int k = 0, dof_counter = 0; k < nnz; k++)
   {
      const int sdof = J[k]; // signed dof
      const int dof = (sdof < 0) ? -1-sdof : sdof;
      int new_dof = dof_marker[dof];
      if (new_dof < 0)
      {
         dof_marker[dof] = new_dof = dof_counter++;
      }
      J[k] = (sdof < 0) ? -1-new_dof : new_dof; // preserve the sign of sdof
   }
}

void FiniteElementSpace::BuildDofToArrays()
{
   if (dof_elem_array.Size()) { return; }

   BuildElementToDofTable();

   dof_elem_array.SetSize (ndofs);
   dof_ldof_array.SetSize (ndofs);
   dof_elem_array = -1;
   for (int i = 0; i < mesh -> GetNE(); i++)
   {
      const int *dofs = elem_dof -> GetRow(i);
      const int n = elem_dof -> RowSize(i);
      for (int j = 0; j < n; j++)
      {
         int dof = DecodeDof(dofs[j]);
         if (dof_elem_array[dof] < 0)
         {
            dof_elem_array[dof] = i;
            dof_ldof_array[dof] = j;
         }
      }
   }
}

static void mark_dofs(const Array<int> &dofs, Array<int> &mark_array)
{
   for (int i = 0; i < dofs.Size(); i++)
   {
      int k = dofs[i];
      if (k < 0) { k = -1 - k; }
      mark_array[k] = -1;
   }
}

void FiniteElementSpace::GetEssentialVDofs(const Array<int> &bdr_attr_is_ess,
                                           Array<int> &ess_vdofs,
                                           int component,
                                           bool overwrite) const
{
   Array<int> vdofs, dofs;

   if (overwrite)
   {
      ess_vdofs.SetSize(GetVSize());
      ess_vdofs = 0;
   }
   else
   {
      MFEM_ASSERT(ess_vdofs.Size() == GetVSize(),
                  "ess_vdofs size is not equal to FESpaces GetVSize().");
   }

   for (int i = 0; i < GetNBE(); i++)
   {
      if (bdr_attr_is_ess[GetBdrAttribute(i)-1])
      {
         if (component < 0)
         {
            // Mark all components.
            GetBdrElementVDofs(i, vdofs);
            mark_dofs(vdofs, ess_vdofs);
         }
         else
         {
            GetBdrElementDofs(i, dofs);
            for (int d = 0; d < dofs.Size(); d++)
            { dofs[d] = DofToVDof(dofs[d], component); }
            mark_dofs(dofs, ess_vdofs);
         }
      }
   }

   // mark possible hidden boundary edges in a non-conforming mesh, also
   // local DOFs affected by boundary elements on other processors
   if (Nonconforming())
   {
      Array<int> bdr_verts, bdr_edges;
      mesh->ncmesh->GetBoundaryClosure(bdr_attr_is_ess, bdr_verts, bdr_edges);

      for (int i = 0; i < bdr_verts.Size(); i++)
      {
         if (component < 0)
         {
            GetVertexVDofs(bdr_verts[i], vdofs);
            mark_dofs(vdofs, ess_vdofs);
         }
         else
         {
            GetVertexDofs(bdr_verts[i], dofs);
            for (int d = 0; d < dofs.Size(); d++)
            { dofs[d] = DofToVDof(dofs[d], component); }
            mark_dofs(dofs, ess_vdofs);
         }
      }
      for (int i = 0; i < bdr_edges.Size(); i++)
      {
         if (component < 0)
         {
            GetEdgeVDofs(bdr_edges[i], vdofs);
            mark_dofs(vdofs, ess_vdofs);
         }
         else
         {
            GetEdgeDofs(bdr_edges[i], dofs);
            for (int d = 0; d < dofs.Size(); d++)
            { dofs[d] = DofToVDof(dofs[d], component); }
            mark_dofs(dofs, ess_vdofs);
         }
      }
   }
}

void FiniteElementSpace::GetEssentialVDofs(const Array<int> &bdr_attr_is_ess,
                                           Array<int> &ess_vdofs,
                                           const Array2D<int> &componentID) const
{
   // Note this doesn't treat mesh->ncmesh like the GetEssentialVDofs in
   // fem/fespace.cpp
   Array<int> vdofs, dofs, ess_comp;

   bool cmpID_rows = false;

   ess_vdofs.SetSize(GetVSize());
   //   printf("ess_vdofs.size %d \n", GetVSize());
   ess_vdofs = 0;

   ess_comp.SetSize(3);
   ess_comp = 0;

   for (int i = 0; i < GetNBE(); i++)
   {
      int id = GetBdrAttribute(i)-1;
      if (bdr_attr_is_ess[id])
      {
         cmpID_rows = true;
         //Checking to see if all the values in the row are greater than -1 if so then
         //all components on a boundary are said to be marked.
         for (int j = 0; j < componentID.NumCols(); ++j)
         {
            cmpID_rows = cmpID_rows && ( componentID(id, j) > -1);
         }
         //         printf("GetEssentialVDofs componentID %d \n", componentID[id]);
         if (cmpID_rows) // same as srw component id system
         {
            // Mark all components.
            GetBdrElementVDofs(i, vdofs);
            mark_dofs(vdofs, ess_vdofs);
         }
         else // changed based on srw component id system
         {
            GetBdrElementDofs(i, dofs);
            //            BCData::getComponents(componentID[id], ess_comp);
            for (int d = 0; d < dofs.Size(); d++)
            {
               // loop over actively constrained components
               for (int k = 0; k < componentID.NumCols(); ++k)
               {
                  if (componentID(id, k) != -1)   // -1 means inactive component
                  {
                     // valid components are x = 0, y = 1, z = 2
                     dofs[d] = DofToVDof(dofs[d], componentID(id, k));
                     //                     printf("GetEssentialVDofs: %d %d %d %d \n", (id+1), k, ess_comp[k], dofs[d]);
                  }
               }
            }
            //            printf("GetEssentialVDofs, size of dofs, ess_vdofs: %d %d \n", dofs.Size(), ess_vdofs.Size());
            mark_dofs(dofs, ess_vdofs); // do this only once?
         }
      }
   }
}

void FiniteElementSpace::GetEssentialTrueDofs(const Array<int> &bdr_attr_is_ess,
                                              Array<int> &ess_tdof_list,
                                              int component)
{
   Array<int> ess_vdofs, ess_tdofs;
   GetEssentialVDofs(bdr_attr_is_ess, ess_vdofs, component);
   const SparseMatrix *R = GetConformingRestriction();
   if (!R)
   {
      ess_tdofs.MakeRef(ess_vdofs);
   }
   else
   {
      R->BooleanMult(ess_vdofs, ess_tdofs);
   }
   MarkerToList(ess_tdofs, ess_tdof_list);
}

void FiniteElementSpace::GetEssentialTrueDofs(const Array<int> &bdr_attr_is_ess,
                                              Array<int> &ess_tdof_list,
<<<<<<< HEAD
                                              const Array2D<int> &componentID)
{
   Array<int> ess_vdofs, ess_tdofs;
   GetEssentialVDofs(bdr_attr_is_ess, ess_vdofs, componentID);
=======
                                              const Array2D<bool> &component)
{
   MFEM_ASSERT(component.NumCols() == vdim,
               "Number of columns of component was not equal to FESpace vdim");
   MFEM_ASSERT(component.NumRows() == bdr_attr_is_ess.Size(),
               "Number of rows of component was not equal to bdr_attr_is_ess.Size()");

   Array<int> ess_vdofs, ess_tdofs, bdr_attr_is_ess_single_comp;
   bdr_attr_is_ess_single_comp.SetSize(bdr_attr_is_ess.Size());

   for (int i = 0; i < vdim; i++)
   {
      // Only overwrite ess_vdofs on first iteration
      // all other iterations we want to preserve values of
      // ess_vdofs.
      const bool overwrite = (i == 0) ? true : false;
      bdr_attr_is_ess_single_comp = 0;
      for (int j = 0; j < bdr_attr_is_ess.Size(); j++)
      {
         if (bdr_attr_is_ess[j] && component(j, i))
         {
            bdr_attr_is_ess_single_comp[j] = bdr_attr_is_ess[j];
         }
      }
      GetEssentialVDofs(bdr_attr_is_ess_single_comp, ess_vdofs, i, overwrite);
   }

>>>>>>> 63db5c48
   const SparseMatrix *R = GetConformingRestriction();
   if (!R)
   {
      ess_tdofs.MakeRef(ess_vdofs);
   }
   else
   {
      R->BooleanMult(ess_vdofs, ess_tdofs);
   }
   MarkerToList(ess_tdofs, ess_tdof_list);
}

void FiniteElementSpace::GetBoundaryTrueDofs(Array<int> &boundary_dofs,
                                             int component)
{
   if (mesh->bdr_attributes.Size())
   {
      Array<int> ess_bdr(mesh->bdr_attributes.Max());
      ess_bdr = 1;
      GetEssentialTrueDofs(ess_bdr, boundary_dofs, component);
   }
   else
   {
      boundary_dofs.DeleteAll();
   }
}

// static method
void FiniteElementSpace::MarkerToList(const Array<int> &marker,
                                      Array<int> &list)
{
   int num_marked = 0;
   marker.HostRead(); // make sure we can read the array on host
   for (int i = 0; i < marker.Size(); i++)
   {
      if (marker[i]) { num_marked++; }
   }
   list.SetSize(0);
   list.HostWrite();
   list.Reserve(num_marked);
   for (int i = 0; i < marker.Size(); i++)
   {
      if (marker[i]) { list.Append(i); }
   }
}

// static method
void FiniteElementSpace::ListToMarker(const Array<int> &list, int marker_size,
                                      Array<int> &marker, int mark_val)
{
   list.HostRead(); // make sure we can read the array on host
   marker.SetSize(marker_size);
   marker.HostWrite();
   marker = 0;
   for (int i = 0; i < list.Size(); i++)
   {
      marker[list[i]] = mark_val;
   }
}

void FiniteElementSpace::ConvertToConformingVDofs(const Array<int> &dofs,
                                                  Array<int> &cdofs)
{
   GetConformingProlongation();
   if (cP) { cP->BooleanMultTranspose(dofs, cdofs); }
   else { dofs.Copy(cdofs); }
}

void FiniteElementSpace::ConvertFromConformingVDofs(const Array<int> &cdofs,
                                                    Array<int> &dofs)
{
   GetConformingRestriction();
   if (cR) { cR->BooleanMultTranspose(cdofs, dofs); }
   else { cdofs.Copy(dofs); }
}

SparseMatrix *
FiniteElementSpace::D2C_GlobalRestrictionMatrix (FiniteElementSpace *cfes)
{
   int i, j;
   Array<int> d_vdofs, c_vdofs;
   SparseMatrix *R;

   R = new SparseMatrix (cfes -> GetVSize(), GetVSize());

   for (i = 0; i < mesh -> GetNE(); i++)
   {
      this -> GetElementVDofs (i, d_vdofs);
      cfes -> GetElementVDofs (i, c_vdofs);

#ifdef MFEM_DEBUG
      if (d_vdofs.Size() != c_vdofs.Size())
      {
         mfem_error ("FiniteElementSpace::D2C_GlobalRestrictionMatrix (...)");
      }
#endif

      for (j = 0; j < d_vdofs.Size(); j++)
      {
         R -> Set (c_vdofs[j], d_vdofs[j], 1.0);
      }
   }

   R -> Finalize();

   return R;
}

SparseMatrix *
FiniteElementSpace::D2Const_GlobalRestrictionMatrix(FiniteElementSpace *cfes)
{
   int i, j;
   Array<int> d_dofs, c_dofs;
   SparseMatrix *R;

   R = new SparseMatrix (cfes -> GetNDofs(), ndofs);

   for (i = 0; i < mesh -> GetNE(); i++)
   {
      this -> GetElementDofs (i, d_dofs);
      cfes -> GetElementDofs (i, c_dofs);

#ifdef MFEM_DEBUG
      if (c_dofs.Size() != 1)
         mfem_error ("FiniteElementSpace::"
                     "D2Const_GlobalRestrictionMatrix (...)");
#endif

      for (j = 0; j < d_dofs.Size(); j++)
      {
         R -> Set (c_dofs[0], d_dofs[j], 1.0);
      }
   }

   R -> Finalize();

   return R;
}

SparseMatrix *
FiniteElementSpace::H2L_GlobalRestrictionMatrix (FiniteElementSpace *lfes)
{
   SparseMatrix *R;
   DenseMatrix loc_restr;
   Array<int> l_dofs, h_dofs, l_vdofs, h_vdofs;

   int lvdim = lfes->GetVDim();
   R = new SparseMatrix (lvdim * lfes -> GetNDofs(), lvdim * ndofs);

   Geometry::Type cached_geom = Geometry::INVALID;
   const FiniteElement *h_fe = NULL;
   const FiniteElement *l_fe = NULL;
   IsoparametricTransformation T;

   for (int i = 0; i < mesh -> GetNE(); i++)
   {
      this -> GetElementDofs (i, h_dofs);
      lfes -> GetElementDofs (i, l_dofs);

      // Assuming 'loc_restr' depends only on the Geometry::Type.
      const Geometry::Type geom = mesh->GetElementBaseGeometry(i);
      if (geom != cached_geom)
      {
         h_fe = this -> GetFE (i);
         l_fe = lfes -> GetFE (i);
         T.SetIdentityTransformation(h_fe->GetGeomType());
         h_fe->Project(*l_fe, T, loc_restr);
         cached_geom = geom;
      }

      for (int vd = 0; vd < lvdim; vd++)
      {
         l_dofs.Copy(l_vdofs);
         lfes->DofsToVDofs(vd, l_vdofs);

         h_dofs.Copy(h_vdofs);
         this->DofsToVDofs(vd, h_vdofs);

         R -> SetSubMatrix (l_vdofs, h_vdofs, loc_restr, 1);
      }
   }

   R -> Finalize();

   return R;
}

void FiniteElementSpace
::AddDependencies(SparseMatrix& deps, Array<int>& master_dofs,
                  Array<int>& slave_dofs, DenseMatrix& I, int skipfirst)
{
   for (int i = skipfirst; i < slave_dofs.Size(); i++)
   {
      int sdof = slave_dofs[i];
      if (!deps.RowSize(sdof)) // not processed yet
      {
         for (int j = 0; j < master_dofs.Size(); j++)
         {
            double coef = I(i, j);
            if (std::abs(coef) > 1e-12)
            {
               int mdof = master_dofs[j];
               if (mdof != sdof && mdof != (-1-sdof))
               {
                  deps.Add(sdof, mdof, coef);
               }
            }
         }
      }
   }
}

void FiniteElementSpace
::AddEdgeFaceDependencies(SparseMatrix &deps, Array<int> &master_dofs,
                          const FiniteElement *master_fe,
                          Array<int> &slave_dofs, int slave_face,
                          const DenseMatrix *pm) const
{
   // In variable-order spaces in 3D, we need to only constrain interior face
   // DOFs (this is done one level up), since edge dependencies can be more
   // complex and are primarily handled by edge-edge dependencies. The one
   // exception is edges of slave faces that lie in the interior of the master
   // face, which are not covered by edge-edge relations. This function finds
   // such edges and makes them constrained by the master face.
   // See also https://github.com/mfem/mfem/pull/1423#issuecomment-633916643

   Array<int> V, E, Eo; // TODO: LocalArray
   mesh->GetFaceVertices(slave_face, V);
   mesh->GetFaceEdges(slave_face, E, Eo);
   MFEM_ASSERT(V.Size() == E.Size(), "");

   DenseMatrix I;
   IsoparametricTransformation edge_T;
   edge_T.SetFE(&SegmentFE);

   // constrain each edge of the slave face
   for (int i = 0; i < E.Size(); i++)
   {
      int a = i, b = (i+1) % V.Size();
      if (V[a] > V[b]) { std::swap(a, b); }

      DenseMatrix &edge_pm = edge_T.GetPointMat();
      edge_pm.SetSize(2, 2);

      // copy two points from the face point matrix
      double mid[2];
      for (int j = 0; j < 2; j++)
      {
         edge_pm(j, 0) = (*pm)(j, a);
         edge_pm(j, 1) = (*pm)(j, b);
         mid[j] = 0.5*((*pm)(j, a) + (*pm)(j, b));
      }

      // check that the edge does not coincide with the master face's edge
      const double eps = 1e-14;
      if (mid[0] > eps && mid[0] < 1-eps &&
          mid[1] > eps && mid[1] < 1-eps)
      {
         int order = GetEdgeDofs(E[i], slave_dofs, 0);

         const auto *edge_fe = fec->GetFE(Geometry::SEGMENT, order);
         edge_fe->GetTransferMatrix(*master_fe, edge_T, I);

         AddDependencies(deps, master_dofs, slave_dofs, I, 0);
      }
   }
}

bool FiniteElementSpace::DofFinalizable(int dof, const Array<bool>& finalized,
                                        const SparseMatrix& deps)
{
   const int* dep = deps.GetRowColumns(dof);
   int ndep = deps.RowSize(dof);

   // are all constraining DOFs finalized?
   for (int i = 0; i < ndep; i++)
   {
      if (!finalized[dep[i]]) { return false; }
   }
   return true;
}

int FiniteElementSpace::GetDegenerateFaceDofs(int index, Array<int> &dofs,
                                              Geometry::Type master_geom,
                                              int variant) const
{
   // In NC meshes with prisms/tets, a special constraint occurs where a
   // prism/tet edge is slave to another element's face (see illustration
   // here: https://github.com/mfem/mfem/pull/713#issuecomment-495786362)
   // Rather than introduce a new edge-face constraint type, we handle such
   // cases as degenerate face-face constraints, where the point-matrix
   // rectangle has zero height. This method returns DOFs for the first edge
   // of the rectangle, duplicated in the orthogonal direction, to resemble
   // DOFs for a quadrilateral face. The extra DOFs are ignored by
   // FiniteElementSpace::AddDependencies.

   Array<int> edof;
   int order = GetEdgeDofs(-1 - index, edof, variant);

   int nv = fec->DofForGeometry(Geometry::POINT);
   int ne = fec->DofForGeometry(Geometry::SEGMENT);
   int nn = 2*nv + ne;

   dofs.SetSize(nn*nn);
   if (!dofs.Size()) { return 0; }

   dofs = edof[0];

   // copy first two vertex DOFs
   for (int i = 0; i < nv; i++)
   {
      dofs[i] = edof[i];
      dofs[nv+i] = edof[nv+i];
   }
   // copy first edge DOFs
   int face_vert = Geometry::NumVerts[master_geom];
   for (int i = 0; i < ne; i++)
   {
      dofs[face_vert*nv + i] = edof[2*nv + i];
   }

   return order;
}

int FiniteElementSpace::GetNumBorderDofs(Geometry::Type geom, int order) const
{
   // return the number of vertex and edge DOFs that precede inner DOFs
   const int nv = fec->GetNumDof(Geometry::POINT, order);
   const int ne = fec->GetNumDof(Geometry::SEGMENT, order);

   return Geometry::NumVerts[geom] * (geom == Geometry::SEGMENT ? nv : (nv + ne));
}

int FiniteElementSpace::GetEntityDofs(int entity, int index, Array<int> &dofs,
                                      Geometry::Type master_geom,
                                      int variant) const
{
   switch (entity)
   {
      case 0:
         GetVertexDofs(index, dofs);
         return 0;

      case 1:
         return GetEdgeDofs(index, dofs, variant);

      default:
         if (index >= 0)
         {
            return GetFaceDofs(index, dofs, variant);
         }
         else
         {
            return GetDegenerateFaceDofs(index, dofs, master_geom, variant);
         }
   }
}

void FiniteElementSpace::BuildConformingInterpolation() const
{
#ifdef MFEM_USE_MPI
   MFEM_VERIFY(dynamic_cast<const ParFiniteElementSpace*>(this) == NULL,
               "This method should not be used with a ParFiniteElementSpace!");
#endif

   if (cP_is_set) { return; }
   cP_is_set = true;

   if (FEColl()->GetContType() == FiniteElementCollection::DISCONTINUOUS)
   {
      cP = cR = cR_hp = NULL; // will be treated as identities
      return;
   }

   Array<int> master_dofs, slave_dofs, highest_dofs;

   IsoparametricTransformation T;
   DenseMatrix I;

   // For each slave DOF, the dependency matrix will contain a row that
   // expresses the slave DOF as a linear combination of its immediate master
   // DOFs. Rows of independent DOFs will remain empty.
   SparseMatrix deps(ndofs);

   // Inverse dependencies for the cR_hp matrix in variable order spaces:
   // For each master edge/face with more DOF sets, the inverse dependency
   // matrix contains a row that expresses the master true DOF (lowest order)
   // as a linear combination of the highest order set of DOFs.
   SparseMatrix inv_deps(ndofs);

   // collect local face/edge dependencies
   for (int entity = 2; entity >= 1; entity--)
   {
      const NCMesh::NCList &list = mesh->ncmesh->GetNCList(entity);
      if (!list.masters.Size()) { continue; }

      // loop through all master edges/faces, constrain their slave edges/faces
      for (const NCMesh::Master &master : list.masters)
      {
         Geometry::Type master_geom = master.Geom();

         int p = GetEntityDofs(entity, master.index, master_dofs, master_geom);
         if (!master_dofs.Size()) { continue; }

         const FiniteElement *master_fe = fec->GetFE(master_geom, p);
         if (!master_fe) { continue; }

         switch (master_geom)
         {
            case Geometry::SQUARE:   T.SetFE(&QuadrilateralFE); break;
            case Geometry::TRIANGLE: T.SetFE(&TriangleFE); break;
            case Geometry::SEGMENT:  T.SetFE(&SegmentFE); break;
            default: MFEM_ABORT("unsupported geometry");
         }

         for (int si = master.slaves_begin; si < master.slaves_end; si++)
         {
            const NCMesh::Slave &slave = list.slaves[si];

            int q = GetEntityDofs(entity, slave.index, slave_dofs, master_geom);
            if (!slave_dofs.Size()) { break; }

            const FiniteElement *slave_fe = fec->GetFE(slave.Geom(), q);
            list.OrientedPointMatrix(slave, T.GetPointMat());
            slave_fe->GetTransferMatrix(*master_fe, T, I);

            // variable order spaces: face edges need to be handled separately
            int skipfirst = 0;
            if (IsVariableOrder() && entity == 2 && slave.index >= 0)
            {
               skipfirst = GetNumBorderDofs(master_geom, q);
            }

            // make each slave DOF dependent on all master DOFs
            AddDependencies(deps, master_dofs, slave_dofs, I, skipfirst);

            if (skipfirst)
            {
               // constrain internal edge DOFs if they were skipped
               const auto *pm = list.point_matrices[master_geom][slave.matrix];
               AddEdgeFaceDependencies(deps, master_dofs, master_fe,
                                       slave_dofs, slave.index, pm);
            }
         }

         // Add inverse dependencies for the cR_hp matrix; if a master has
         // more DOF sets, the lowest order set interpolates the highest one.
         if (IsVariableOrder())
         {
            int nvar = GetNVariants(entity, master.index);
            if (nvar > 1)
            {
               int q = GetEntityDofs(entity, master.index, highest_dofs,
                                     master_geom, nvar-1);
               const auto *highest_fe = fec->GetFE(master_geom, q);

               T.SetIdentityTransformation(master_geom);
               master_fe->GetTransferMatrix(*highest_fe, T, I);

               // add dependencies only for the inner dofs
               int skip = GetNumBorderDofs(master_geom, p);
               AddDependencies(inv_deps, highest_dofs, master_dofs, I, skip);
            }
         }
      }
   }

   // variable order spaces: enforce minimum rule on conforming edges/faces
   if (IsVariableOrder())
   {
      for (int entity = 1; entity < mesh->Dimension(); entity++)
      {
         const Table &ent_dofs = (entity == 1) ? var_edge_dofs : var_face_dofs;
         int num_ent = (entity == 1) ? mesh->GetNEdges() : mesh->GetNFaces();
         MFEM_ASSERT(ent_dofs.Size() == num_ent+1, "");

         // add constraints within edges/faces holding multiple DOF sets
         Geometry::Type last_geom = Geometry::INVALID;
         for (int i = 0; i < num_ent; i++)
         {
            if (ent_dofs.RowSize(i) <= 1) { continue; }

            Geometry::Type geom =
               (entity == 1) ? Geometry::SEGMENT : mesh->GetFaceGeometry(i);

            if (geom != last_geom)
            {
               T.SetIdentityTransformation(geom);
               last_geom = geom;
            }

            // get lowest order variant DOFs and FE
            int p = GetEntityDofs(entity, i, master_dofs, geom, 0);
            const auto *master_fe = fec->GetFE(geom, p);
            if (!master_fe) { break; }

            // constrain all higher order DOFs: interpolate lowest order function
            for (int variant = 1; ; variant++)
            {
               int q = GetEntityDofs(entity, i, slave_dofs, geom, variant);
               if (q < 0) { break; }

               const auto *slave_fe = fec->GetFE(geom, q);
               slave_fe->GetTransferMatrix(*master_fe, T, I);

               AddDependencies(deps, master_dofs, slave_dofs, I);
            }
         }
      }
   }

   deps.Finalize();
   inv_deps.Finalize();

   // DOFs that stayed independent are true DOFs
   int n_true_dofs = 0;
   for (int i = 0; i < ndofs; i++)
   {
      if (!deps.RowSize(i)) { n_true_dofs++; }
   }

   // if all dofs are true dofs leave cP and cR NULL
   if (n_true_dofs == ndofs)
   {
      cP = cR = cR_hp = NULL; // will be treated as identities
      return;
   }

   // create the conforming prolongation matrix cP
   cP = new SparseMatrix(ndofs, n_true_dofs);

   // create the conforming restriction matrix cR
   int *cR_J;
   {
      int *cR_I = Memory<int>(n_true_dofs+1);
      double *cR_A = Memory<double>(n_true_dofs);
      cR_J = Memory<int>(n_true_dofs);
      for (int i = 0; i < n_true_dofs; i++)
      {
         cR_I[i] = i;
         cR_A[i] = 1.0;
      }
      cR_I[n_true_dofs] = n_true_dofs;
      cR = new SparseMatrix(cR_I, cR_J, cR_A, n_true_dofs, ndofs);
   }

   // In var. order spaces, create the restriction matrix cR_hp which is similar
   // to cR, but has interpolation in the extra master edge/face DOFs.
   cR_hp = IsVariableOrder() ? new SparseMatrix(n_true_dofs, ndofs) : NULL;

   Array<bool> finalized(ndofs);
   finalized = false;

   Array<int> cols;
   Vector srow;

   // put identity in the prolongation matrix for true DOFs, initialize cR_hp
   for (int i = 0, true_dof = 0; i < ndofs; i++)
   {
      if (!deps.RowSize(i)) // true dof
      {
         cP->Add(i, true_dof, 1.0);
         cR_J[true_dof] = i;
         finalized[i] = true;

         if (cR_hp)
         {
            if (inv_deps.RowSize(i))
            {
               inv_deps.GetRow(i, cols, srow);
               cR_hp->AddRow(true_dof, cols, srow);
            }
            else
            {
               cR_hp->Add(true_dof, i, 1.0);
            }
         }

         true_dof++;
      }
   }

   // Now calculate cP rows of slave DOFs as combinations of cP rows of their
   // master DOFs. It is possible that some slave DOFs depend on DOFs that are
   // themselves slaves. Here we resolve such indirect constraints by first
   // calculating rows of the cP matrix for DOFs whose master DOF cP rows are
   // already known (in the first iteration these are the true DOFs). In the
   // second iteration, slaves of slaves can be 'finalized' (given a row in the
   // cP matrix), in the third iteration slaves of slaves of slaves, etc.
   bool finished;
   int n_finalized = n_true_dofs;
   do
   {
      finished = true;
      for (int dof = 0; dof < ndofs; dof++)
      {
         if (!finalized[dof] && DofFinalizable(dof, finalized, deps))
         {
            const int* dep_col = deps.GetRowColumns(dof);
            const double* dep_coef = deps.GetRowEntries(dof);
            int n_dep = deps.RowSize(dof);

            for (int j = 0; j < n_dep; j++)
            {
               cP->GetRow(dep_col[j], cols, srow);
               srow *= dep_coef[j];
               cP->AddRow(dof, cols, srow);
            }

            finalized[dof] = true;
            n_finalized++;
            finished = false;
         }
      }
   }
   while (!finished);

   // If everything is consistent (mesh, face orientations, etc.), we should
   // be able to finalize all slave DOFs, otherwise it's a serious error.
   MFEM_VERIFY(n_finalized == ndofs,
               "Error creating cP matrix: n_finalized = "
               << n_finalized << ", ndofs = " << ndofs);

   cP->Finalize();
   if (cR_hp) { cR_hp->Finalize(); }

   if (vdim > 1)
   {
      MakeVDimMatrix(*cP);
      MakeVDimMatrix(*cR);
      if (cR_hp) { MakeVDimMatrix(*cR_hp); }
   }

   cP->EnsureMultTranspose();
}

void FiniteElementSpace::MakeVDimMatrix(SparseMatrix &mat) const
{
   if (vdim == 1) { return; }

   int height = mat.Height();
   int width = mat.Width();

   SparseMatrix *vmat = new SparseMatrix(vdim*height, vdim*width);

   Array<int> dofs, vdofs;
   Vector srow;
   for (int i = 0; i < height; i++)
   {
      mat.GetRow(i, dofs, srow);
      for (int vd = 0; vd < vdim; vd++)
      {
         dofs.Copy(vdofs);
         DofsToVDofs(vd, vdofs, width);
         vmat->SetRow(DofToVDof(i, vd, height), vdofs, srow);
      }
   }
   vmat->Finalize();

   mat.Swap(*vmat);
   delete vmat;
}


const SparseMatrix* FiniteElementSpace::GetConformingProlongation() const
{
   if (Conforming()) { return NULL; }
   if (!cP_is_set) { BuildConformingInterpolation(); }
   return cP;
}

const SparseMatrix* FiniteElementSpace::GetConformingRestriction() const
{
   if (Conforming()) { return NULL; }
   if (!cP_is_set) { BuildConformingInterpolation(); }
   return cR;
}

const SparseMatrix* FiniteElementSpace::GetHpConformingRestriction() const
{
   if (Conforming()) { return NULL; }
   if (!cP_is_set) { BuildConformingInterpolation(); }
   return IsVariableOrder() ? cR_hp : cR;
}

int FiniteElementSpace::GetNConformingDofs() const
{
   const SparseMatrix* P = GetConformingProlongation();
   return P ? (P->Width() / vdim) : ndofs;
}

const Operator *FiniteElementSpace::GetElementRestriction(
   ElementDofOrdering e_ordering) const
{
   // Check if we have a discontinuous space using the FE collection:
   if (IsDGSpace())
   {
      // TODO: when VDIM is 1, we can return IdentityOperator.
      if (L2E_nat.Ptr() == NULL)
      {
         // The input L-vector layout is:
         // * ND x NE x VDIM, for Ordering::byNODES, or
         // * VDIM x ND x NE, for Ordering::byVDIM.
         // The output E-vector layout is: ND x VDIM x NE.
         L2E_nat.Reset(new L2ElementRestriction(*this));
      }
      return L2E_nat.Ptr();
   }
   if (e_ordering == ElementDofOrdering::LEXICOGRAPHIC)
   {
      if (L2E_lex.Ptr() == NULL)
      {
         L2E_lex.Reset(new ElementRestriction(*this, e_ordering));
      }
      return L2E_lex.Ptr();
   }
   // e_ordering == ElementDofOrdering::NATIVE
   if (L2E_nat.Ptr() == NULL)
   {
      L2E_nat.Reset(new ElementRestriction(*this, e_ordering));
   }
   return L2E_nat.Ptr();
}

const FaceRestriction *FiniteElementSpace::GetFaceRestriction(
   ElementDofOrdering e_ordering, FaceType type, L2FaceValues mul) const
{
   const bool is_dg_space = IsDGSpace();
   const L2FaceValues m = (is_dg_space && mul==L2FaceValues::DoubleValued) ?
                          L2FaceValues::DoubleValued : L2FaceValues::SingleValued;
   key_face key = std::make_tuple(is_dg_space, e_ordering, type, m);
   auto itr = L2F.find(key);
   if (itr != L2F.end())
   {
      return itr->second;
   }
   else
   {
      FaceRestriction *res;
      if (is_dg_space)
      {
         if (Conforming())
         {
            res = new L2FaceRestriction(*this, e_ordering, type, m);
         }
         else
         {
            res = new NCL2FaceRestriction(*this, e_ordering, type, m);
         }
      }
      else
      {
         res = new H1FaceRestriction(*this, e_ordering, type);
      }
      L2F[key] = res;
      return res;
   }
}

const QuadratureInterpolator *FiniteElementSpace::GetQuadratureInterpolator(
   const IntegrationRule &ir) const
{
   for (int i = 0; i < E2Q_array.Size(); i++)
   {
      const QuadratureInterpolator *qi = E2Q_array[i];
      if (qi->IntRule == &ir) { return qi; }
   }

   QuadratureInterpolator *qi = new QuadratureInterpolator(*this, ir);
   E2Q_array.Append(qi);
   return qi;
}

const QuadratureInterpolator *FiniteElementSpace::GetQuadratureInterpolator(
   const QuadratureSpace &qs) const
{
   for (int i = 0; i < E2Q_array.Size(); i++)
   {
      const QuadratureInterpolator *qi = E2Q_array[i];
      if (qi->qspace == &qs) { return qi; }
   }

   QuadratureInterpolator *qi = new QuadratureInterpolator(*this, qs);
   E2Q_array.Append(qi);
   return qi;
}

const FaceQuadratureInterpolator
*FiniteElementSpace::GetFaceQuadratureInterpolator(
   const IntegrationRule &ir, FaceType type) const
{
   if (type==FaceType::Interior)
   {
      for (int i = 0; i < E2IFQ_array.Size(); i++)
      {
         const FaceQuadratureInterpolator *qi = E2IFQ_array[i];
         if (qi->IntRule == &ir) { return qi; }
      }

      FaceQuadratureInterpolator *qi = new FaceQuadratureInterpolator(*this, ir,
                                                                      type);
      E2IFQ_array.Append(qi);
      return qi;
   }
   else //Boundary
   {
      for (int i = 0; i < E2BFQ_array.Size(); i++)
      {
         const FaceQuadratureInterpolator *qi = E2BFQ_array[i];
         if (qi->IntRule == &ir) { return qi; }
      }

      FaceQuadratureInterpolator *qi = new FaceQuadratureInterpolator(*this, ir,
                                                                      type);
      E2BFQ_array.Append(qi);
      return qi;
   }
}

SparseMatrix *FiniteElementSpace::RefinementMatrix_main(
   const int coarse_ndofs, const Table &coarse_elem_dof,
   const Table *coarse_elem_fos, const DenseTensor localP[]) const
{
   /// TODO: Implement DofTransformation support

   MFEM_VERIFY(mesh->GetLastOperation() == Mesh::REFINE, "");

   Array<int> dofs, coarse_dofs, coarse_vdofs;
   Vector row;

   Mesh::GeometryList elem_geoms(*mesh);

   SparseMatrix *P;
   if (elem_geoms.Size() == 1)
   {
      const int coarse_ldof = localP[elem_geoms[0]].SizeJ();
      P = new SparseMatrix(GetVSize(), coarse_ndofs*vdim, coarse_ldof);
   }
   else
   {
      P = new SparseMatrix(GetVSize(), coarse_ndofs*vdim);
   }

   Array<int> mark(P->Height());
   mark = 0;

   const CoarseFineTransformations &rtrans = mesh->GetRefinementTransforms();

   for (int k = 0; k < mesh->GetNE(); k++)
   {
      const Embedding &emb = rtrans.embeddings[k];
      const Geometry::Type geom = mesh->GetElementBaseGeometry(k);
      const DenseMatrix &lP = localP[geom](emb.matrix);
      const int fine_ldof = localP[geom].SizeI();

      elem_dof->GetRow(k, dofs);
      coarse_elem_dof.GetRow(emb.parent, coarse_dofs);

      for (int vd = 0; vd < vdim; vd++)
      {
         coarse_dofs.Copy(coarse_vdofs);
         DofsToVDofs(vd, coarse_vdofs, coarse_ndofs);

         for (int i = 0; i < fine_ldof; i++)
         {
            int r = DofToVDof(dofs[i], vd);
            int m = (r >= 0) ? r : (-1 - r);

            if (!mark[m])
            {
               lP.GetRow(i, row);
               P->SetRow(r, coarse_vdofs, row);
               mark[m] = 1;
            }
         }
      }
   }

   MFEM_ASSERT(mark.Sum() == P->Height(), "Not all rows of P set.");
   if (elem_geoms.Size() != 1) { P->Finalize(); }
   return P;
}

void FiniteElementSpace::GetLocalRefinementMatrices(
   Geometry::Type geom, DenseTensor &localP) const
{
   const FiniteElement *fe = fec->FiniteElementForGeometry(geom);

   const CoarseFineTransformations &rtrans = mesh->GetRefinementTransforms();
   const DenseTensor &pmats = rtrans.point_matrices[geom];

   int nmat = pmats.SizeK();
   int ldof = fe->GetDof();

   IsoparametricTransformation isotr;
   isotr.SetIdentityTransformation(geom);

   // calculate local interpolation matrices for all refinement types
   localP.SetSize(ldof, ldof, nmat);
   for (int i = 0; i < nmat; i++)
   {
      isotr.SetPointMat(pmats(i));
      fe->GetLocalInterpolation(isotr, localP(i));
   }
}

SparseMatrix* FiniteElementSpace::RefinementMatrix(int old_ndofs,
                                                   const Table* old_elem_dof,
                                                   const Table* old_elem_fos)
{
   MFEM_VERIFY(GetNE() >= old_elem_dof->Size(),
               "Previous mesh is not coarser.");

   Mesh::GeometryList elem_geoms(*mesh);

   DenseTensor localP[Geometry::NumGeom];
   for (int i = 0; i < elem_geoms.Size(); i++)
   {
      GetLocalRefinementMatrices(elem_geoms[i], localP[elem_geoms[i]]);
   }

   return RefinementMatrix_main(old_ndofs, *old_elem_dof, old_elem_fos,
                                localP);
}

FiniteElementSpace::RefinementOperator::RefinementOperator
(const FiniteElementSpace* fespace, Table* old_elem_dof, Table* old_elem_fos,
 int old_ndofs)
   : fespace(fespace)
   , old_elem_dof(old_elem_dof)
   , old_elem_fos(old_elem_fos)
{
   MFEM_VERIFY(fespace->GetNE() >= old_elem_dof->Size(),
               "Previous mesh is not coarser.");

   width = old_ndofs * fespace->GetVDim();
   height = fespace->GetVSize();

   Mesh::GeometryList elem_geoms(*fespace->GetMesh());

   for (int i = 0; i < elem_geoms.Size(); i++)
   {
      fespace->GetLocalRefinementMatrices(elem_geoms[i], localP[elem_geoms[i]]);
   }

   ConstructDoFTrans();
}

FiniteElementSpace::RefinementOperator::RefinementOperator(
   const FiniteElementSpace *fespace, const FiniteElementSpace *coarse_fes)
   : Operator(fespace->GetVSize(), coarse_fes->GetVSize()),
     fespace(fespace), old_elem_dof(NULL), old_elem_fos(NULL)
{
   Mesh::GeometryList elem_geoms(*fespace->GetMesh());

   for (int i = 0; i < elem_geoms.Size(); i++)
   {
      fespace->GetLocalRefinementMatrices(*coarse_fes, elem_geoms[i],
                                          localP[elem_geoms[i]]);
   }

   // Make a copy of the coarse elem_dof Table.
   old_elem_dof = new Table(coarse_fes->GetElementToDofTable());

   // Make a copy of the coarse elem_fos Table if it exists.
   if (coarse_fes->GetElementToFaceOrientationTable())
   {
      old_elem_fos = new Table(*coarse_fes->GetElementToFaceOrientationTable());
   }

   ConstructDoFTrans();
}

FiniteElementSpace::RefinementOperator::~RefinementOperator()
{
   delete old_elem_dof;
   delete old_elem_fos;
}

void FiniteElementSpace::RefinementOperator
::ConstructDoFTrans()
{
   old_DoFTrans.SetSize(Geometry::NUM_GEOMETRIES);
   for (int i=0; i<old_DoFTrans.Size(); i++)
   {
      old_DoFTrans[i] = NULL;
   }

   const FiniteElementCollection *fec_ref = fespace->FEColl();
   if (dynamic_cast<const ND_FECollection*>(fec_ref))
   {
      const FiniteElement * nd_tri =
         fec_ref->FiniteElementForGeometry(Geometry::TRIANGLE);
      if (nd_tri)
      {
         old_DoFTrans[Geometry::TRIANGLE] =
            new ND_TriDofTransformation(nd_tri->GetOrder());
      }

      const FiniteElement * nd_tet =
         fec_ref->FiniteElementForGeometry(Geometry::TETRAHEDRON);
      if (nd_tet)
      {
         old_DoFTrans[Geometry::TETRAHEDRON] =
            new ND_TetDofTransformation(nd_tet->GetOrder());
      }

      const FiniteElement * nd_pri =
         fec_ref->FiniteElementForGeometry(Geometry::PRISM);
      if (nd_pri)
      {
         old_DoFTrans[Geometry::PRISM] =
            new ND_WedgeDofTransformation(nd_pri->GetOrder());
      }
   }
}

void FiniteElementSpace::RefinementOperator
::Mult(const Vector &x, Vector &y) const
{
   Mesh* mesh_ref = fespace->GetMesh();
   const CoarseFineTransformations &trans_ref =
      mesh_ref->GetRefinementTransforms();

   Array<int> dofs, vdofs, old_dofs, old_vdofs, old_Fo;

   int rvdim = fespace->GetVDim();
   int old_ndofs = width / rvdim;

   Vector subY, subX;

   for (int k = 0; k < mesh_ref->GetNE(); k++)
   {
      const Embedding &emb = trans_ref.embeddings[k];
      const Geometry::Type geom = mesh_ref->GetElementBaseGeometry(k);
      const DenseMatrix &lP = localP[geom](emb.matrix);

      subY.SetSize(lP.Height());

      DofTransformation *doftrans = fespace->GetElementDofs(k, dofs);
      old_elem_dof->GetRow(emb.parent, old_dofs);

      if (!doftrans)
      {
         for (int vd = 0; vd < rvdim; vd++)
         {
            dofs.Copy(vdofs);
            fespace->DofsToVDofs(vd, vdofs);
            old_dofs.Copy(old_vdofs);
            fespace->DofsToVDofs(vd, old_vdofs, old_ndofs);
            x.GetSubVector(old_vdofs, subX);
            lP.Mult(subX, subY);
            y.SetSubVector(vdofs, subY);
         }
      }
      else
      {
         old_elem_fos->GetRow(emb.parent, old_Fo);
         old_DoFTrans[geom]->SetFaceOrientations(old_Fo);

         DofTransformation *new_doftrans = NULL;
         VDofTransformation *vdoftrans =
            dynamic_cast<VDofTransformation*>(doftrans);
         if (vdoftrans)
         {
            new_doftrans = doftrans;
            doftrans = vdoftrans->GetDofTransformation();
         }

         for (int vd = 0; vd < rvdim; vd++)
         {
            dofs.Copy(vdofs);
            fespace->DofsToVDofs(vd, vdofs);
            old_dofs.Copy(old_vdofs);
            fespace->DofsToVDofs(vd, old_vdofs, old_ndofs);
            x.GetSubVector(old_vdofs, subX);
            old_DoFTrans[geom]->InvTransformPrimal(subX);
            lP.Mult(subX, subY);
            doftrans->TransformPrimal(subY);
            y.SetSubVector(vdofs, subY);
         }

         if (vdoftrans)
         {
            doftrans = new_doftrans;
         }
      }
   }
}

void FiniteElementSpace::RefinementOperator
::MultTranspose(const Vector &x, Vector &y) const
{
   y = 0.0;

   Mesh* mesh_ref = fespace->GetMesh();
   const CoarseFineTransformations &trans_ref =
      mesh_ref->GetRefinementTransforms();

   Array<char> processed(fespace->GetVSize());
   processed = 0;

   Array<int> f_dofs, c_dofs, f_vdofs, c_vdofs, old_Fo;

   int rvdim = fespace->GetVDim();
   int old_ndofs = width / rvdim;

   Vector subY, subX, subYt;

   for (int k = 0; k < mesh_ref->GetNE(); k++)
   {
      const Embedding &emb = trans_ref.embeddings[k];
      const Geometry::Type geom = mesh_ref->GetElementBaseGeometry(k);
      const DenseMatrix &lP = localP[geom](emb.matrix);

      DofTransformation * doftrans = fespace->GetElementDofs(k, f_dofs);
      old_elem_dof->GetRow(emb.parent, c_dofs);

      if (!doftrans)
      {
         subY.SetSize(lP.Width());

         for (int vd = 0; vd < rvdim; vd++)
         {
            f_dofs.Copy(f_vdofs);
            fespace->DofsToVDofs(vd, f_vdofs);
            c_dofs.Copy(c_vdofs);
            fespace->DofsToVDofs(vd, c_vdofs, old_ndofs);

            x.GetSubVector(f_vdofs, subX);

            for (int p = 0; p < f_dofs.Size(); ++p)
            {
               if (processed[DecodeDof(f_dofs[p])])
               {
                  subX[p] = 0.0;
               }
            }

            lP.MultTranspose(subX, subY);
            y.AddElementVector(c_vdofs, subY);
         }
      }
      else
      {
         subYt.SetSize(lP.Width());

         old_elem_fos->GetRow(emb.parent, old_Fo);
         old_DoFTrans[geom]->SetFaceOrientations(old_Fo);

         DofTransformation *new_doftrans = NULL;
         VDofTransformation *vdoftrans =
            dynamic_cast<VDofTransformation*>(doftrans);
         if (vdoftrans)
         {
            new_doftrans = doftrans;
            doftrans = vdoftrans->GetDofTransformation();
         }

         for (int vd = 0; vd < rvdim; vd++)
         {
            f_dofs.Copy(f_vdofs);
            fespace->DofsToVDofs(vd, f_vdofs);
            c_dofs.Copy(c_vdofs);
            fespace->DofsToVDofs(vd, c_vdofs, old_ndofs);

            x.GetSubVector(f_vdofs, subX);
            doftrans->InvTransformDual(subX);
            for (int p = 0; p < f_dofs.Size(); ++p)
            {
               if (processed[DecodeDof(f_dofs[p])])
               {
                  subX[p] = 0.0;
               }
            }

            lP.MultTranspose(subX, subYt);
            old_DoFTrans[geom]->TransformDual(subYt);
            y.AddElementVector(c_vdofs, subYt);
         }

         if (vdoftrans)
         {
            doftrans = new_doftrans;
         }
      }

      for (int p = 0; p < f_dofs.Size(); ++p)
      {
         processed[DecodeDof(f_dofs[p])] = 1;
      }
   }
}

namespace internal
{

// Used in GetCoarseToFineMap() below.
struct RefType
{
   Geometry::Type geom;
   int num_children;
   const Pair<int,int> *children;

   RefType(Geometry::Type g, int n, const Pair<int,int> *c)
      : geom(g), num_children(n), children(c) { }

   bool operator<(const RefType &other) const
   {
      if (geom < other.geom) { return true; }
      if (geom > other.geom) { return false; }
      if (num_children < other.num_children) { return true; }
      if (num_children > other.num_children) { return false; }
      for (int i = 0; i < num_children; i++)
      {
         if (children[i].one < other.children[i].one) { return true; }
         if (children[i].one > other.children[i].one) { return false; }
      }
      return false; // everything is equal
   }
};

void GetCoarseToFineMap(const CoarseFineTransformations &cft,
                        const mfem::Mesh &fine_mesh,
                        Table &coarse_to_fine,
                        Array<int> &coarse_to_ref_type,
                        Table &ref_type_to_matrix,
                        Array<Geometry::Type> &ref_type_to_geom)
{
   const int fine_ne = cft.embeddings.Size();
   int coarse_ne = -1;
   for (int i = 0; i < fine_ne; i++)
   {
      coarse_ne = std::max(coarse_ne, cft.embeddings[i].parent);
   }
   coarse_ne++;

   coarse_to_ref_type.SetSize(coarse_ne);
   coarse_to_fine.SetDims(coarse_ne, fine_ne);

   Array<int> cf_i(coarse_to_fine.GetI(), coarse_ne+1);
   Array<Pair<int,int> > cf_j(fine_ne);
   cf_i = 0;
   for (int i = 0; i < fine_ne; i++)
   {
      cf_i[cft.embeddings[i].parent+1]++;
   }
   cf_i.PartialSum();
   MFEM_ASSERT(cf_i.Last() == cf_j.Size(), "internal error");
   for (int i = 0; i < fine_ne; i++)
   {
      const Embedding &e = cft.embeddings[i];
      cf_j[cf_i[e.parent]].one = e.matrix; // used as sort key below
      cf_j[cf_i[e.parent]].two = i;
      cf_i[e.parent]++;
   }
   std::copy_backward(cf_i.begin(), cf_i.end()-1, cf_i.end());
   cf_i[0] = 0;
   for (int i = 0; i < coarse_ne; i++)
   {
      std::sort(&cf_j[cf_i[i]], cf_j.GetData() + cf_i[i+1]);
   }
   for (int i = 0; i < fine_ne; i++)
   {
      coarse_to_fine.GetJ()[i] = cf_j[i].two;
   }

   using std::map;
   using std::pair;

   map<RefType,int> ref_type_map;
   for (int i = 0; i < coarse_ne; i++)
   {
      const int num_children = cf_i[i+1]-cf_i[i];
      MFEM_ASSERT(num_children > 0, "");
      const int fine_el = cf_j[cf_i[i]].two;
      // Assuming the coarse and the fine elements have the same geometry:
      const Geometry::Type geom = fine_mesh.GetElementBaseGeometry(fine_el);
      const RefType ref_type(geom, num_children, &cf_j[cf_i[i]]);
      pair<map<RefType,int>::iterator,bool> res =
         ref_type_map.insert(
            pair<const RefType,int>(ref_type, (int)ref_type_map.size()));
      coarse_to_ref_type[i] = res.first->second;
   }

   ref_type_to_matrix.MakeI((int)ref_type_map.size());
   ref_type_to_geom.SetSize((int)ref_type_map.size());
   for (map<RefType,int>::iterator it = ref_type_map.begin();
        it != ref_type_map.end(); ++it)
   {
      ref_type_to_matrix.AddColumnsInRow(it->second, it->first.num_children);
      ref_type_to_geom[it->second] = it->first.geom;
   }

   ref_type_to_matrix.MakeJ();
   for (map<RefType,int>::iterator it = ref_type_map.begin();
        it != ref_type_map.end(); ++it)
   {
      const RefType &rt = it->first;
      for (int j = 0; j < rt.num_children; j++)
      {
         ref_type_to_matrix.AddConnection(it->second, rt.children[j].one);
      }
   }
   ref_type_to_matrix.ShiftUpI();
}

} // namespace internal


/// TODO: Implement DofTransformation support
FiniteElementSpace::DerefinementOperator::DerefinementOperator(
   const FiniteElementSpace *f_fes, const FiniteElementSpace *c_fes,
   BilinearFormIntegrator *mass_integ)
   : Operator(c_fes->GetVSize(), f_fes->GetVSize()),
     fine_fes(f_fes)
{
   MFEM_VERIFY(c_fes->GetOrdering() == f_fes->GetOrdering() &&
               c_fes->GetVDim() == f_fes->GetVDim(),
               "incompatible coarse and fine FE spaces");

   IsoparametricTransformation emb_tr;
   Mesh *f_mesh = f_fes->GetMesh();
   const CoarseFineTransformations &rtrans = f_mesh->GetRefinementTransforms();

   Mesh::GeometryList elem_geoms(*f_mesh);
   DenseTensor localP[Geometry::NumGeom], localM[Geometry::NumGeom];
   for (int gi = 0; gi < elem_geoms.Size(); gi++)
   {
      const Geometry::Type geom = elem_geoms[gi];
      DenseTensor &lP = localP[geom], &lM = localM[geom];
      const FiniteElement *fine_fe =
         f_fes->fec->FiniteElementForGeometry(geom);
      const FiniteElement *coarse_fe =
         c_fes->fec->FiniteElementForGeometry(geom);
      const DenseTensor &pmats = rtrans.point_matrices[geom];

      lP.SetSize(fine_fe->GetDof(), coarse_fe->GetDof(), pmats.SizeK());
      lM.SetSize(fine_fe->GetDof(),   fine_fe->GetDof(), pmats.SizeK());
      emb_tr.SetIdentityTransformation(geom);
      for (int i = 0; i < pmats.SizeK(); i++)
      {
         emb_tr.SetPointMat(pmats(i));
         // Get the local interpolation matrix for this refinement type
         fine_fe->GetTransferMatrix(*coarse_fe, emb_tr, lP(i));
         // Get the local mass matrix for this refinement type
         mass_integ->AssembleElementMatrix(*fine_fe, emb_tr, lM(i));
      }
   }

   Table ref_type_to_matrix;
   internal::GetCoarseToFineMap(rtrans, *f_mesh, coarse_to_fine,
                                coarse_to_ref_type, ref_type_to_matrix,
                                ref_type_to_geom);
   MFEM_ASSERT(coarse_to_fine.Size() == c_fes->GetNE(), "");

   const int total_ref_types = ref_type_to_geom.Size();
   int num_ref_types[Geometry::NumGeom], num_fine_elems[Geometry::NumGeom];
   Array<int> ref_type_to_coarse_elem_offset(total_ref_types);
   ref_type_to_fine_elem_offset.SetSize(total_ref_types);
   std::fill(num_ref_types, num_ref_types+Geometry::NumGeom, 0);
   std::fill(num_fine_elems, num_fine_elems+Geometry::NumGeom, 0);
   for (int i = 0; i < total_ref_types; i++)
   {
      Geometry::Type g = ref_type_to_geom[i];
      ref_type_to_coarse_elem_offset[i] = num_ref_types[g];
      ref_type_to_fine_elem_offset[i] = num_fine_elems[g];
      num_ref_types[g]++;
      num_fine_elems[g] += ref_type_to_matrix.RowSize(i);
   }
   DenseTensor localPtMP[Geometry::NumGeom];
   for (int g = 0; g < Geometry::NumGeom; g++)
   {
      if (num_ref_types[g] == 0) { continue; }
      const int fine_dofs = localP[g].SizeI();
      const int coarse_dofs = localP[g].SizeJ();
      localPtMP[g].SetSize(coarse_dofs, coarse_dofs, num_ref_types[g]);
      localR[g].SetSize(coarse_dofs, fine_dofs, num_fine_elems[g]);
   }
   for (int i = 0; i < total_ref_types; i++)
   {
      Geometry::Type g = ref_type_to_geom[i];
      DenseMatrix &lPtMP = localPtMP[g](ref_type_to_coarse_elem_offset[i]);
      int lR_offset = ref_type_to_fine_elem_offset[i]; // offset in localR[g]
      const int *mi = ref_type_to_matrix.GetRow(i);
      const int nm = ref_type_to_matrix.RowSize(i);
      lPtMP = 0.0;
      for (int s = 0; s < nm; s++)
      {
         DenseMatrix &lP = localP[g](mi[s]);
         DenseMatrix &lM = localM[g](mi[s]);
         DenseMatrix &lR = localR[g](lR_offset+s);
         MultAtB(lP, lM, lR); // lR = lP^T lM
         AddMult(lR, lP, lPtMP); // lPtMP += lP^T lM lP
      }
      DenseMatrixInverse lPtMP_inv(lPtMP);
      for (int s = 0; s < nm; s++)
      {
         DenseMatrix &lR = localR[g](lR_offset+s);
         lPtMP_inv.Mult(lR); // lR <- (P^T M P)^{-1} P^T M
      }
   }

   // Make a copy of the coarse element-to-dof Table.
   coarse_elem_dof = new Table(c_fes->GetElementToDofTable());
}

FiniteElementSpace::DerefinementOperator::~DerefinementOperator()
{
   delete coarse_elem_dof;
}

void FiniteElementSpace::DerefinementOperator
::Mult(const Vector &x, Vector &y) const
{
   Array<int> c_vdofs, f_vdofs;
   Vector loc_x, loc_y;
   DenseMatrix loc_x_mat, loc_y_mat;
   const int fine_vdim = fine_fes->GetVDim();
   const int coarse_ndofs = height/fine_vdim;
   for (int coarse_el = 0; coarse_el < coarse_to_fine.Size(); coarse_el++)
   {
      coarse_elem_dof->GetRow(coarse_el, c_vdofs);
      fine_fes->DofsToVDofs(c_vdofs, coarse_ndofs);
      loc_y.SetSize(c_vdofs.Size());
      loc_y = 0.0;
      loc_y_mat.UseExternalData(loc_y.GetData(), c_vdofs.Size()/fine_vdim,
                                fine_vdim);
      const int ref_type = coarse_to_ref_type[coarse_el];
      const Geometry::Type geom = ref_type_to_geom[ref_type];
      const int *fine_elems = coarse_to_fine.GetRow(coarse_el);
      const int num_fine_elems = coarse_to_fine.RowSize(coarse_el);
      const int lR_offset = ref_type_to_fine_elem_offset[ref_type];
      for (int s = 0; s < num_fine_elems; s++)
      {
         const DenseMatrix &lR = localR[geom](lR_offset+s);
         fine_fes->GetElementVDofs(fine_elems[s], f_vdofs);
         x.GetSubVector(f_vdofs, loc_x);
         loc_x_mat.UseExternalData(loc_x.GetData(), f_vdofs.Size()/fine_vdim,
                                   fine_vdim);
         AddMult(lR, loc_x_mat, loc_y_mat);
      }
      y.SetSubVector(c_vdofs, loc_y);
   }
}

void FiniteElementSpace::GetLocalDerefinementMatrices(Geometry::Type geom,
                                                      DenseTensor &localR) const
{
   const FiniteElement *fe = fec->FiniteElementForGeometry(geom);

   const CoarseFineTransformations &dtrans =
      mesh->ncmesh->GetDerefinementTransforms();
   const DenseTensor &pmats = dtrans.point_matrices[geom];

   const int nmat = pmats.SizeK();
   const int ldof = fe->GetDof();

   IsoparametricTransformation isotr;
   isotr.SetIdentityTransformation(geom);

   // calculate local restriction matrices for all refinement types
   localR.SetSize(ldof, ldof, nmat);
   for (int i = 0; i < nmat; i++)
   {
      isotr.SetPointMat(pmats(i));
      fe->GetLocalRestriction(isotr, localR(i));
   }
}

SparseMatrix* FiniteElementSpace::DerefinementMatrix(int old_ndofs,
                                                     const Table* old_elem_dof,
                                                     const Table* old_elem_fos)
{
   /// TODO: Implement DofTransformation support

   MFEM_VERIFY(Nonconforming(), "Not implemented for conforming meshes.");
   MFEM_VERIFY(old_ndofs, "Missing previous (finer) space.");
   MFEM_VERIFY(ndofs <= old_ndofs, "Previous space is not finer.");

   Array<int> dofs, old_dofs, old_vdofs;
   Vector row;

   Mesh::GeometryList elem_geoms(*mesh);

   DenseTensor localR[Geometry::NumGeom];
   for (int i = 0; i < elem_geoms.Size(); i++)
   {
      GetLocalDerefinementMatrices(elem_geoms[i], localR[elem_geoms[i]]);
   }

   SparseMatrix *R = (elem_geoms.Size() != 1)
                     ? new SparseMatrix(ndofs*vdim, old_ndofs*vdim) // variable row size
                     : new SparseMatrix(ndofs*vdim, old_ndofs*vdim,
                                        localR[elem_geoms[0]].SizeI());

   Array<int> mark(R->Height());
   mark = 0;

   const CoarseFineTransformations &dtrans =
      mesh->ncmesh->GetDerefinementTransforms();

   MFEM_ASSERT(dtrans.embeddings.Size() == old_elem_dof->Size(), "");

   int num_marked = 0;
   for (int k = 0; k < dtrans.embeddings.Size(); k++)
   {
      const Embedding &emb = dtrans.embeddings[k];
      Geometry::Type geom = mesh->GetElementBaseGeometry(emb.parent);
      DenseMatrix &lR = localR[geom](emb.matrix);

      elem_dof->GetRow(emb.parent, dofs);
      old_elem_dof->GetRow(k, old_dofs);

      for (int vd = 0; vd < vdim; vd++)
      {
         old_dofs.Copy(old_vdofs);
         DofsToVDofs(vd, old_vdofs, old_ndofs);

         for (int i = 0; i < lR.Height(); i++)
         {
            if (!std::isfinite(lR(i, 0))) { continue; }

            int r = DofToVDof(dofs[i], vd);
            int m = (r >= 0) ? r : (-1 - r);

            if (!mark[m])
            {
               lR.GetRow(i, row);
               R->SetRow(r, old_vdofs, row);
               mark[m] = 1;
               num_marked++;
            }
         }
      }
   }

   MFEM_VERIFY(num_marked == R->Height(),
               "internal error: not all rows of R were set.");

   R->Finalize(); // no-op if fixed width
   return R;
}

void FiniteElementSpace::GetLocalRefinementMatrices(
   const FiniteElementSpace &coarse_fes, Geometry::Type geom,
   DenseTensor &localP) const
{
   // Assumptions: see the declaration of the method.

   const FiniteElement *fine_fe = fec->FiniteElementForGeometry(geom);
   const FiniteElement *coarse_fe =
      coarse_fes.fec->FiniteElementForGeometry(geom);

   const CoarseFineTransformations &rtrans = mesh->GetRefinementTransforms();
   const DenseTensor &pmats = rtrans.point_matrices[geom];

   int nmat = pmats.SizeK();

   IsoparametricTransformation isotr;
   isotr.SetIdentityTransformation(geom);

   // Calculate the local interpolation matrices for all refinement types
   localP.SetSize(fine_fe->GetDof(), coarse_fe->GetDof(), nmat);
   for (int i = 0; i < nmat; i++)
   {
      isotr.SetPointMat(pmats(i));
      fine_fe->GetTransferMatrix(*coarse_fe, isotr, localP(i));
   }
}

void FiniteElementSpace::Constructor(Mesh *mesh_, NURBSExtension *NURBSext_,
                                     const FiniteElementCollection *fec_,
                                     int vdim_, int ordering_)
{
   mesh = mesh_;
   fec = fec_;
   vdim = vdim_;
   ordering = (Ordering::Type) ordering_;

   elem_dof = NULL;
   elem_fos = NULL;
   face_dof = NULL;

   sequence = 0;
   orders_changed = false;
   relaxed_hp = false;

   Th.SetType(Operator::ANY_TYPE);

   const NURBSFECollection *nurbs_fec =
      dynamic_cast<const NURBSFECollection *>(fec_);
   if (nurbs_fec)
   {
      MFEM_VERIFY(mesh_->NURBSext, "NURBS FE space requires a NURBS mesh.");

      if (NURBSext_ == NULL)
      {
         NURBSext = mesh_->NURBSext;
         own_ext = 0;
      }
      else
      {
         NURBSext = NURBSext_;
         own_ext = 1;
      }
      UpdateNURBS();
      cP = cR = cR_hp = NULL;
      cP_is_set = false;

      ConstructDoFTrans();
   }
   else
   {
      NURBSext = NULL;
      own_ext = 0;
      Construct();
   }

   BuildElementToDofTable();
}

void FiniteElementSpace::ConstructDoFTrans()
{
   DestroyDoFTrans();

   VDoFTrans.SetVDim(vdim);
   DoFTrans.SetSize(Geometry::NUM_GEOMETRIES);
   for (int i=0; i<DoFTrans.Size(); i++)
   {
      DoFTrans[i] = NULL;
   }
   if (mesh->Dimension() < 3) { return; }
   if (dynamic_cast<const ND_FECollection*>(fec))
   {
      const FiniteElement * nd_tri =
         fec->FiniteElementForGeometry(Geometry::TRIANGLE);
      if (nd_tri)
      {
         DoFTrans[Geometry::TRIANGLE] =
            new ND_TriDofTransformation(nd_tri->GetOrder());
      }

      const FiniteElement * nd_tet =
         fec->FiniteElementForGeometry(Geometry::TETRAHEDRON);
      if (nd_tet)
      {
         DoFTrans[Geometry::TETRAHEDRON] =
            new ND_TetDofTransformation(nd_tet->GetOrder());
      }

      const FiniteElement * nd_pri =
         fec->FiniteElementForGeometry(Geometry::PRISM);
      if (nd_pri)
      {
         DoFTrans[Geometry::PRISM] =
            new ND_WedgeDofTransformation(nd_pri->GetOrder());
      }
   }
}

NURBSExtension *FiniteElementSpace::StealNURBSext()
{
   if (NURBSext && !own_ext)
   {
      mfem_error("FiniteElementSpace::StealNURBSext");
   }
   own_ext = 0;

   return NURBSext;
}

void FiniteElementSpace::UpdateNURBS()
{
   MFEM_VERIFY(NURBSext, "NURBSExt not defined.");

   nvdofs = 0;
   nedofs = 0;
   nfdofs = 0;
   nbdofs = 0;
   bdofs = NULL;

   delete face_dof;
   face_dof = NULL;
   face_to_be.DeleteAll();

   dynamic_cast<const NURBSFECollection *>(fec)->Reset();

   ndofs = NURBSext->GetNDof();
   elem_dof = NURBSext->GetElementDofTable();
   bdr_elem_dof = NURBSext->GetBdrElementDofTable();

   mesh_sequence = mesh->GetSequence();
   sequence++;
}

void FiniteElementSpace::BuildNURBSFaceToDofTable() const
{
   if (face_dof) { return; }

   const int dim = mesh->Dimension();

   // Find bdr to face mapping
   face_to_be.SetSize(GetNF());
   face_to_be = -1;
   for (int b = 0; b < GetNBE(); b++)
   {
      int f = mesh->GetBdrElementEdgeIndex(b);
      face_to_be[f] = b;
   }

   // Loop over faces in correct order, to prevent a sort
   // Sort will destroy orientation info in ordering of dofs
   Array<Connection> face_dof_list;
   Array<int> row;
   for (int f = 0; f < GetNF(); f++)
   {
      int b = face_to_be[f];
      if (b == -1) { continue; }
      // FIXME: this assumes that the boundary element and the face element have
      //        the same orientation.
      if (dim > 1)
      {
         const Element *fe = mesh->GetFace(f);
         const Element *be = mesh->GetBdrElement(b);
         const int nv = be->GetNVertices();
         const int *fv = fe->GetVertices();
         const int *bv = be->GetVertices();
         for (int i = 0; i < nv; i++)
         {
            MFEM_VERIFY(fv[i] == bv[i],
                        "non-matching face and boundary elements detected!");
         }
      }
      GetBdrElementDofs(b, row);
      Connection conn(f,0);
      for (int i = 0; i < row.Size(); i++)
      {
         conn.to = row[i];
         face_dof_list.Append(conn);
      }
   }
   face_dof = new Table(GetNF(), face_dof_list);
}

void FiniteElementSpace::Construct()
{
   // This method should be used only for non-NURBS spaces.
   MFEM_VERIFY(!NURBSext, "internal error");

   // Variable order space needs a nontrivial P matrix + also ghost elements
   // in parallel, we thus require the mesh to be NC.
   MFEM_VERIFY(!IsVariableOrder() || Nonconforming(),
               "Variable order space requires a nonconforming mesh.");

   elem_dof = NULL;
   elem_fos = NULL;
   bdr_elem_dof = NULL;
   bdr_elem_fos = NULL;
   face_dof = NULL;

   ndofs = 0;
   nvdofs = nedofs = nfdofs = nbdofs = 0;
   bdofs = NULL;

   cP = NULL;
   cR = NULL;
   cR_hp = NULL;
   cP_is_set = false;
   // 'Th' is initialized/destroyed before this method is called.

   int dim = mesh->Dimension();
   int order = fec->GetOrder();

   MFEM_VERIFY((mesh->GetNumGeometries(dim) > 0) || (mesh->GetNE() == 0),
               "Mesh was not correctly finalized.");

   bool mixed_elements = (mesh->GetNumGeometries(dim) > 1);
   bool mixed_faces = (dim > 2 && mesh->GetNumGeometries(2) > 1);

   Array<VarOrderBits> edge_orders, face_orders;
   if (IsVariableOrder())
   {
      // for variable order spaces, calculate orders of edges and faces
      CalcEdgeFaceVarOrders(edge_orders, face_orders);
   }
   else if (mixed_faces)
   {
      // for mixed faces we also create the var_face_dofs table, see below
      face_orders.SetSize(mesh->GetNFaces());
      face_orders = (VarOrderBits(1) << order);
   }

   // assign vertex DOFs
   if (mesh->GetNV())
   {
      nvdofs = mesh->GetNV() * fec->GetNumDof(Geometry::POINT, order);
   }

   // assign edge DOFs
   if (mesh->GetNEdges())
   {
      if (IsVariableOrder())
      {
         nedofs = MakeDofTable(1, edge_orders, var_edge_dofs, &var_edge_orders);
      }
      else
      {
         // the simple case: all edges are of the same order
         nedofs = mesh->GetNEdges() * fec->GetNumDof(Geometry::SEGMENT, order);
      }
   }

   // assign face DOFs
   if (mesh->GetNFaces())
   {
      if (IsVariableOrder() || mixed_faces)
      {
         // NOTE: for simplicity, we also use Table var_face_dofs for mixed faces
         nfdofs = MakeDofTable(2, face_orders, var_face_dofs,
                               IsVariableOrder() ? &var_face_orders : NULL);
         uni_fdof = -1;
      }
      else
      {
         // the simple case: all faces are of the same geometry and order
         uni_fdof = fec->GetNumDof(mesh->GetFaceGeometry(0), order);
         nfdofs = mesh->GetNFaces() * uni_fdof;
      }
   }

   // assign internal ("bubble") DOFs
   if (mesh->GetNE() && dim > 0)
   {
      if (IsVariableOrder() || mixed_elements)
      {
         bdofs = new int[mesh->GetNE()+1];
         bdofs[0] = 0;
         for (int i = 0; i < mesh->GetNE(); i++)
         {
            int p = GetElementOrderImpl(i);
            nbdofs += fec->GetNumDof(mesh->GetElementGeometry(i), p);
            bdofs[i+1] = nbdofs;
         }
      }
      else
      {
         // the simple case: all elements are the same
         bdofs = NULL;
         Geometry::Type geom = mesh->GetElementGeometry(0);
         nbdofs = mesh->GetNE() * fec->GetNumDof(geom, order);
      }
   }

   ndofs = nvdofs + nedofs + nfdofs + nbdofs;

   ConstructDoFTrans();

   // record the current mesh sequence number to detect refinement etc.
   mesh_sequence = mesh->GetSequence();

   // increment our sequence number to let GridFunctions know they need updating
   sequence++;

   // DOFs are now assigned according to current element orders
   orders_changed = false;

   // Do not build elem_dof Table here: in parallel it has to be constructed
   // later.
}

int FiniteElementSpace::MinOrder(VarOrderBits bits)
{
   MFEM_ASSERT(bits != 0, "invalid bit mask");
   for (int order = 0; bits != 0; order++, bits >>= 1)
   {
      if (bits & 1) { return order; }
   }
   return 0;
}

void FiniteElementSpace
::CalcEdgeFaceVarOrders(Array<VarOrderBits> &edge_orders,
                        Array<VarOrderBits> &face_orders) const
{
   MFEM_ASSERT(IsVariableOrder(), "");
   MFEM_ASSERT(Nonconforming(), "");
   MFEM_ASSERT(elem_order.Size() == mesh->GetNE(), "");

   edge_orders.SetSize(mesh->GetNEdges());  edge_orders = 0;
   face_orders.SetSize(mesh->GetNFaces());  face_orders = 0;

   // Calculate initial edge/face orders, as required by incident elements.
   // For each edge/face we accumulate in a bit-mask the orders of elements
   // sharing the edge/face.
   Array<int> E, F, ori;
   for (int i = 0; i < mesh->GetNE(); i++)
   {
      int order = elem_order[i];
      MFEM_ASSERT(order <= MaxVarOrder, "");
      VarOrderBits mask = (VarOrderBits(1) << order);

      mesh->GetElementEdges(i, E, ori);
      for (int j = 0; j < E.Size(); j++)
      {
         edge_orders[E[j]] |= mask;
      }

      if (mesh->Dimension() > 2)
      {
         mesh->GetElementFaces(i, F, ori);
         for (int j = 0; j < F.Size(); j++)
         {
            face_orders[F[j]] |= mask;
         }
      }
   }

   if (relaxed_hp)
   {
      // for relaxed conformity we don't need the masters to match the minimum
      // orders of the slaves, we can stop now
      return;
   }

   // Iterate while minimum orders propagate by master/slave relations
   // (and new orders also propagate from faces to incident edges).
   // See https://github.com/mfem/mfem/pull/1423#issuecomment-638930559
   // for an illustration of why this is necessary in hp meshes.
   bool done;
   do
   {
      done = true;

      // propagate from slave edges to master edges
      const NCMesh::NCList &edge_list = mesh->ncmesh->GetEdgeList();
      for (const NCMesh::Master &master : edge_list.masters)
      {
         VarOrderBits slave_orders = 0;
         for (int i = master.slaves_begin; i < master.slaves_end; i++)
         {
            slave_orders |= edge_orders[edge_list.slaves[i].index];
         }

         int min_order = MinOrder(slave_orders);
         if (min_order < MinOrder(edge_orders[master.index]))
         {
            edge_orders[master.index] |= (VarOrderBits(1) << min_order);
            done = false;
         }
      }

      // propagate from slave faces(+edges) to master faces(+edges)
      const NCMesh::NCList &face_list = mesh->ncmesh->GetFaceList();
      for (const NCMesh::Master &master : face_list.masters)
      {
         VarOrderBits slave_orders = 0;
         for (int i = master.slaves_begin; i < master.slaves_end; i++)
         {
            const NCMesh::Slave &slave = face_list.slaves[i];
            if (slave.index >= 0)
            {
               slave_orders |= face_orders[slave.index];

               mesh->GetFaceEdges(slave.index, E, ori);
               for (int j = 0; j < E.Size(); j++)
               {
                  slave_orders |= edge_orders[E[j]];
               }
            }
            else
            {
               // degenerate face (i.e., edge-face constraint)
               slave_orders |= edge_orders[-1 - slave.index];
            }
         }

         int min_order = MinOrder(slave_orders);
         if (min_order < MinOrder(face_orders[master.index]))
         {
            face_orders[master.index] |= (VarOrderBits(1) << min_order);
            done = false;
         }
      }

      // make sure edges support (new) orders required by incident faces
      for (int i = 0; i < mesh->GetNFaces(); i++)
      {
         mesh->GetFaceEdges(i, E, ori);
         for (int j = 0; j < E.Size(); j++)
         {
            edge_orders[E[j]] |= face_orders[i];
         }
      }
   }
   while (!done);
}

int FiniteElementSpace::MakeDofTable(int ent_dim,
                                     const Array<int> &entity_orders,
                                     Table &entity_dofs,
                                     Array<char> *var_ent_order)
{
   // The tables var_edge_dofs and var_face_dofs hold DOF assignments for edges
   // and faces of a variable order space, in which each edge/face may host
   // several DOF sets, called DOF set variants. Example: an edge 'i' shared by
   // 4 hexes of orders 2, 3, 4, 5 will hold four DOF sets, each starting at
   // indices e.g. 100, 101, 103, 106, respectively. These numbers are stored
   // in row 'i' of var_edge_dofs. Variant zero is always the lowest order DOF
   // set, followed by consecutive ranges of higher order DOFs. Variable order
   // faces are handled similarly by var_face_dofs, which holds at most two DOF
   // set variants per face. The tables are empty for constant-order spaces.

   int num_ent = entity_orders.Size();
   int total_dofs = 0;

   Array<Connection> list;
   list.Reserve(2*num_ent);

   if (var_ent_order)
   {
      var_ent_order->SetSize(0);
      var_ent_order->Reserve(num_ent);
   }

   // assign DOFs according to order bit masks
   for (int i = 0; i < num_ent; i++)
   {
      auto geom = (ent_dim == 1) ? Geometry::SEGMENT : mesh->GetFaceGeometry(i);

      VarOrderBits bits = entity_orders[i];
      for (int order = 0; bits != 0; order++, bits >>= 1)
      {
         if (bits & 1)
         {
            int dofs = fec->GetNumDof(geom, order);
            list.Append(Connection(i, total_dofs));
            total_dofs += dofs;

            if (var_ent_order) { var_ent_order->Append(order); }
         }
      }
   }

   // append a dummy row as terminator
   list.Append(Connection(num_ent, total_dofs));

   // build the table
   entity_dofs.MakeFromList(num_ent+1, list);

   return total_dofs;
}

int FiniteElementSpace::FindDofs(const Table &var_dof_table,
                                 int row, int ndof) const
{
   const int *beg = var_dof_table.GetRow(row);
   const int *end = var_dof_table.GetRow(row + 1); // terminator, see above

   while (beg < end)
   {
      // return the appropriate range of DOFs
      if ((beg[1] - beg[0]) == ndof) { return beg[0]; }
      beg++;
   }

   MFEM_ABORT("DOFs not found for ndof = " << ndof);
   return 0;
}

int FiniteElementSpace::GetEdgeOrder(int edge, int variant) const
{
   if (!IsVariableOrder()) { return fec->GetOrder(); }

   const int* beg = var_edge_dofs.GetRow(edge);
   const int* end = var_edge_dofs.GetRow(edge + 1);
   if (variant >= end - beg) { return -1; } // past last variant

   return var_edge_orders[var_edge_dofs.GetI()[edge] + variant];
}

int FiniteElementSpace::GetFaceOrder(int face, int variant) const
{
   if (!IsVariableOrder())
   {
      // face order can be different from fec->GetOrder()
      Geometry::Type geom = mesh->GetFaceGeometry(face);
      return fec->FiniteElementForGeometry(geom)->GetOrder();
   }

   const int* beg = var_face_dofs.GetRow(face);
   const int* end = var_face_dofs.GetRow(face + 1);
   if (variant >= end - beg) { return -1; } // past last variant

   return var_face_orders[var_face_dofs.GetI()[face] + variant];
}

int FiniteElementSpace::GetNVariants(int entity, int index) const
{
   MFEM_ASSERT(IsVariableOrder(), "");
   const Table &dof_table = (entity == 1) ? var_edge_dofs : var_face_dofs;

   MFEM_ASSERT(index >= 0 && index < dof_table.Size(), "");
   return dof_table.GetRow(index + 1) - dof_table.GetRow(index);
}

static const char* msg_orders_changed =
   "Element orders changed, you need to Update() the space first.";

DofTransformation *
FiniteElementSpace::GetElementDofs(int elem, Array<int> &dofs) const
{
   MFEM_VERIFY(!orders_changed, msg_orders_changed);

   if (elem_dof)
   {
      elem_dof->GetRow(elem, dofs);

      if (DoFTrans[mesh->GetElementBaseGeometry(elem)])
      {
         Array<int> Fo;
         elem_fos -> GetRow (elem, Fo);
         DoFTrans[mesh->GetElementBaseGeometry(elem)]->SetFaceOrientations(Fo);
      }
      return DoFTrans[mesh->GetElementBaseGeometry(elem)];
   }

   Array<int> V, E, Eo, F, Fo; // TODO: LocalArray

   int dim = mesh->Dimension();
   auto geom = mesh->GetElementGeometry(elem);
   int order = GetElementOrderImpl(elem);

   int nv = fec->GetNumDof(Geometry::POINT, order);
   int ne = (dim > 1) ? fec->GetNumDof(Geometry::SEGMENT, order) : 0;
   int nb = (dim > 0) ? fec->GetNumDof(geom, order) : 0;

   if (nv) { mesh->GetElementVertices(elem, V); }
   if (ne) { mesh->GetElementEdges(elem, E, Eo); }

   int nfd = 0;
   if (dim > 2 && fec->HasFaceDofs(geom, order))
   {
      mesh->GetElementFaces(elem, F, Fo);
      for (int i = 0; i < F.Size(); i++)
      {
         nfd += fec->GetNumDof(mesh->GetFaceGeometry(F[i]), order);
      }
      if (DoFTrans[mesh->GetElementBaseGeometry(elem)])
      {
         DoFTrans[mesh->GetElementBaseGeometry(elem)]
         -> SetFaceOrientations(Fo);
      }
   }

   dofs.SetSize(0);
   dofs.Reserve(nv*V.Size() + ne*E.Size() + nfd + nb);

   if (nv) // vertex DOFs
   {
      for (int i = 0; i < V.Size(); i++)
      {
         for (int j = 0; j < nv; j++)
         {
            dofs.Append(V[i]*nv + j);
         }
      }
   }

   if (ne) // edge DOFs
   {
      for (int i = 0; i < E.Size(); i++)
      {
         int ebase = IsVariableOrder() ? FindEdgeDof(E[i], ne) : E[i]*ne;
         const int *ind = fec->GetDofOrdering(Geometry::SEGMENT, order, Eo[i]);

         for (int j = 0; j < ne; j++)
         {
            dofs.Append(EncodeDof(nvdofs + ebase, ind[j]));
         }
      }
   }

   if (nfd) // face DOFs
   {
      for (int i = 0; i < F.Size(); i++)
      {
         auto fgeom = mesh->GetFaceGeometry(F[i]);
         int nf = fec->GetNumDof(fgeom, order);

         int fbase = (var_face_dofs.Size() > 0) ? FindFaceDof(F[i], nf) : F[i]*nf;
         const int *ind = fec->GetDofOrdering(fgeom, order, Fo[i]);

         for (int j = 0; j < nf; j++)
         {
            dofs.Append(EncodeDof(nvdofs + nedofs + fbase, ind[j]));
         }
      }
   }

   if (nb) // interior ("bubble") DOFs
   {
      int bbase = bdofs ? bdofs[elem] : elem*nb;
      bbase += nvdofs + nedofs + nfdofs;

      for (int j = 0; j < nb; j++)
      {
         dofs.Append(bbase + j);
      }
   }
   return DoFTrans[mesh->GetElementBaseGeometry(elem)];
}

const FiniteElement *FiniteElementSpace::GetFE(int i) const
{
   if (i < 0 || !mesh->GetNE()) { return NULL; }
   MFEM_VERIFY(i < mesh->GetNE(),
               "Invalid element id " << i << ", maximum allowed " << mesh->GetNE()-1);

   const FiniteElement *FE =
      fec->GetFE(mesh->GetElementGeometry(i), GetElementOrderImpl(i));

   if (NURBSext)
   {
      NURBSext->LoadFE(i, FE);
   }
   else
   {
#ifdef MFEM_DEBUG
      // consistency check: fec->GetOrder() and FE->GetOrder() should return
      // the same value (for standard, constant-order spaces)
      if (!IsVariableOrder() && FE->GetDim() > 0)
      {
         MFEM_ASSERT(FE->GetOrder() == fec->GetOrder(),
                     "internal error: " <<
                     FE->GetOrder() << " != " << fec->GetOrder());
      }
#endif
   }

   return FE;
}

DofTransformation *
FiniteElementSpace::GetBdrElementDofs(int bel, Array<int> &dofs) const
{
   MFEM_VERIFY(!orders_changed, msg_orders_changed);

   if (bdr_elem_dof)
   {
      bdr_elem_dof->GetRow(bel, dofs);

      if (DoFTrans[mesh->GetBdrElementBaseGeometry(bel)])
      {
         Array<int> Fo;
         bdr_elem_fos -> GetRow (bel, Fo);
         DoFTrans[mesh->GetBdrElementBaseGeometry(bel)]->
         SetFaceOrientations(Fo);
      }
      return DoFTrans[mesh->GetBdrElementBaseGeometry(bel)];
   }

   Array<int> V, E, Eo, Fo; // TODO: LocalArray
   int F, oF;

   int dim = mesh->Dimension();
   auto geom = mesh->GetBdrElementGeometry(bel);
   int order = fec->GetOrder();

   if (IsVariableOrder()) // determine order from adjacent element
   {
      int elem, info;
      mesh->GetBdrElementAdjacentElement(bel, elem, info);
      order = elem_order[elem];
   }

   int nv = fec->GetNumDof(Geometry::POINT, order);
   int ne = (dim > 1) ? fec->GetNumDof(Geometry::SEGMENT, order) : 0;
   int nf = (dim > 2) ? fec->GetNumDof(geom, order) : 0;

   if (nv) { mesh->GetBdrElementVertices(bel, V); }
   if (ne) { mesh->GetBdrElementEdges(bel, E, Eo); }
   if (nf)
   {
      mesh->GetBdrElementFace(bel, &F, &oF);

      if (DoFTrans[mesh->GetBdrElementBaseGeometry(bel)])
      {
         Fo.Append(oF);
         DoFTrans[mesh->GetBdrElementBaseGeometry(bel)]->
         SetFaceOrientations(Fo);
      }
   }

   dofs.SetSize(0);
   dofs.Reserve(nv*V.Size() + ne*E.Size() + nf);

   if (nv) // vertex DOFs
   {
      for (int i = 0; i < V.Size(); i++)
      {
         for (int j = 0; j < nv; j++)
         {
            dofs.Append(V[i]*nv + j);
         }
      }
   }

   if (ne) // edge DOFs
   {
      for (int i = 0; i < E.Size(); i++)
      {
         int ebase = IsVariableOrder() ? FindEdgeDof(E[i], ne) : E[i]*ne;
         const int *ind = fec->GetDofOrdering(Geometry::SEGMENT, order, Eo[i]);

         for (int j = 0; j < ne; j++)
         {
            dofs.Append(EncodeDof(nvdofs + ebase, ind[j]));
         }
      }
   }

   if (nf) // face DOFs
   {
      int fbase = (var_face_dofs.Size() > 0) ? FindFaceDof(F, nf) : F*nf;
      const int *ind = fec->GetDofOrdering(geom, order, oF);

      for (int j = 0; j < nf; j++)
      {
         dofs.Append(EncodeDof(nvdofs + nedofs + fbase, ind[j]));
      }
   }

   return DoFTrans[mesh->GetBdrElementBaseGeometry(bel)];
}

int FiniteElementSpace::GetFaceDofs(int face, Array<int> &dofs,
                                    int variant) const
{
   MFEM_VERIFY(!orders_changed, msg_orders_changed);

   // If face_dof is already built, use it.
   // If it is not and we have a NURBS space, build the face_dof and use it.
   if ((face_dof && variant == 0) ||
       (NURBSext && (BuildNURBSFaceToDofTable(), true)))
   {
      face_dof->GetRow(face, dofs);
      return fec->GetOrder();
   }

   int order, nf, fbase;
   int dim = mesh->Dimension();
   auto fgeom = (dim > 2) ? mesh->GetFaceGeometry(face) : Geometry::INVALID;

   if (var_face_dofs.Size() > 0) // variable orders or *mixed* faces
   {
      const int* beg = var_face_dofs.GetRow(face);
      const int* end = var_face_dofs.GetRow(face + 1);
      if (variant >= end - beg) { return -1; } // past last face DOFs

      fbase = beg[variant];
      nf = beg[variant+1] - fbase;

      order = !IsVariableOrder() ? fec->GetOrder() :
              var_face_orders[var_face_dofs.GetI()[face] + variant];
      MFEM_ASSERT(fec->GetNumDof(fgeom, order) == nf, "");
   }
   else
   {
      if (variant > 0) { return -1; }
      order = fec->GetOrder();
      nf = (dim > 2) ? fec->GetNumDof(fgeom, order) : 0;
      fbase = face*nf;
   }

   // for 1D, 2D and 3D faces
   int nv = fec->GetNumDof(Geometry::POINT, order);
   int ne = (dim > 1) ? fec->GetNumDof(Geometry::SEGMENT, order) : 0;

   Array<int> V, E, Eo;
   if (nv) { mesh->GetFaceVertices(face, V); }
   if (ne) { mesh->GetFaceEdges(face, E, Eo); }

   dofs.SetSize(0);
   dofs.Reserve(V.Size() * nv + E.Size() * ne + nf);

   if (nv) // vertex DOFs
   {
      for (int i = 0; i < V.Size(); i++)
      {
         for (int j = 0; j < nv; j++)
         {
            dofs.Append(V[i]*nv + j);
         }
      }
   }
   if (ne) // edge DOFs
   {
      for (int i = 0; i < E.Size(); i++)
      {
         int ebase = IsVariableOrder() ? FindEdgeDof(E[i], ne) : E[i]*ne;
         const int *ind = fec->GetDofOrdering(Geometry::SEGMENT, order, Eo[i]);

         for (int j = 0; j < ne; j++)
         {
            dofs.Append(EncodeDof(nvdofs + ebase, ind[j]));
         }
      }
   }
   for (int j = 0; j < nf; j++)
   {
      dofs.Append(nvdofs + nedofs + fbase + j);
   }

   return order;
}

int FiniteElementSpace::GetEdgeDofs(int edge, Array<int> &dofs,
                                    int variant) const
{
   MFEM_VERIFY(!orders_changed, msg_orders_changed);

   int order, ne, base;
   if (IsVariableOrder())
   {
      const int* beg = var_edge_dofs.GetRow(edge);
      const int* end = var_edge_dofs.GetRow(edge + 1);
      if (variant >= end - beg) { return -1; } // past last edge DOFs

      base = beg[variant];
      ne = beg[variant+1] - base;

      order = var_edge_orders[var_edge_dofs.GetI()[edge] + variant];
      MFEM_ASSERT(fec->GetNumDof(Geometry::SEGMENT, order) == ne, "");
   }
   else
   {
      if (variant > 0) { return -1; }
      order = fec->GetOrder();
      ne = fec->GetNumDof(Geometry::SEGMENT, order);
      base = edge*ne;
   }

   Array<int> V; // TODO: LocalArray
   int nv = fec->GetNumDof(Geometry::POINT, order);
   if (nv) { mesh->GetEdgeVertices(edge, V); }

   dofs.SetSize(0);
   dofs.Reserve(2*nv + ne);

   for (int i = 0; i < 2; i++)
   {
      for (int j = 0; j < nv; j++)
      {
         dofs.Append(V[i]*nv + j);
      }
   }
   for (int j = 0; j < ne; j++)
   {
      dofs.Append(nvdofs + base + j);
   }

   return order;
}

void FiniteElementSpace::GetVertexDofs(int i, Array<int> &dofs) const
{
   int nv = fec->DofForGeometry(Geometry::POINT);
   dofs.SetSize(nv);
   for (int j = 0; j < nv; j++)
   {
      dofs[j] = i*nv+j;
   }
}

void FiniteElementSpace::GetElementInteriorDofs(int i, Array<int> &dofs) const
{
   MFEM_VERIFY(!orders_changed, msg_orders_changed);

   int nb = fec->GetNumDof(mesh->GetElementGeometry(i), GetElementOrderImpl(i));
   int base = bdofs ? bdofs[i] : i*nb;

   dofs.SetSize(nb);
   base += nvdofs + nedofs + nfdofs;
   for (int j = 0; j < nb; j++)
   {
      dofs[j] = base + j;
   }
}

int FiniteElementSpace::GetNumElementInteriorDofs(int i) const
{
   return fec->GetNumDof(mesh->GetElementGeometry(i),
                         GetElementOrderImpl(i));
}

void FiniteElementSpace::GetEdgeInteriorDofs(int i, Array<int> &dofs) const
{
   MFEM_VERIFY(!IsVariableOrder(), "not implemented");

   int ne = fec->DofForGeometry(Geometry::SEGMENT);
   dofs.SetSize (ne);
   for (int j = 0, k = nvdofs+i*ne; j < ne; j++, k++)
   {
      dofs[j] = k;
   }
}

void FiniteElementSpace::GetFaceInteriorDofs(int i, Array<int> &dofs) const
{
   MFEM_VERIFY(!IsVariableOrder(), "not implemented");

   int nf, base;
   if (var_face_dofs.Size() > 0) // mixed faces
   {
      base = var_face_dofs.GetRow(i)[0];
      nf = var_face_dofs.GetRow(i)[1] - base;
   }
   else
   {
      auto geom = mesh->GetFaceGeometry(0);
      nf = fec->GetNumDof(geom, fec->GetOrder());
      base = i*nf;
   }

   dofs.SetSize(nf);
   for (int j = 0; j < nf; j++)
   {
      dofs[j] = nvdofs + nedofs + base + j;
   }
}

const FiniteElement *FiniteElementSpace::GetBE(int i) const
{
   int order = fec->GetOrder();

   if (IsVariableOrder()) // determine order from adjacent element
   {
      int elem, info;
      mesh->GetBdrElementAdjacentElement(i, elem, info);
      order = elem_order[elem];
   }

   const FiniteElement *BE;
   switch (mesh->Dimension())
   {
      case 1:
         BE = fec->GetFE(Geometry::POINT, order);
         break;
      case 2:
         BE = fec->GetFE(Geometry::SEGMENT, order);
         break;
      case 3:
      default:
         BE = fec->GetFE(mesh->GetBdrElementBaseGeometry(i), order);
   }

   if (NURBSext)
   {
      NURBSext->LoadBE(i, BE);
   }

   return BE;
}

const FiniteElement *FiniteElementSpace::GetFaceElement(int i) const
{
   MFEM_VERIFY(!IsVariableOrder(), "not implemented");

   const FiniteElement *fe;
   switch (mesh->Dimension())
   {
      case 1:
         fe = fec->FiniteElementForGeometry(Geometry::POINT);
         break;
      case 2:
         fe = fec->FiniteElementForGeometry(Geometry::SEGMENT);
         break;
      case 3:
      default:
         fe = fec->FiniteElementForGeometry(mesh->GetFaceBaseGeometry(i));
   }

   if (NURBSext)
   {
      // Ensure 'face_to_be' is built:
      if (!face_dof) { BuildNURBSFaceToDofTable(); }
      MFEM_ASSERT(face_to_be[i] >= 0,
                  "NURBS mesh: only boundary faces are supported!");
      NURBSext->LoadBE(face_to_be[i], fe);
   }

   return fe;
}

const FiniteElement *FiniteElementSpace::GetEdgeElement(int i,
                                                        int variant) const
{
   MFEM_ASSERT(mesh->Dimension() > 1, "No edges with mesh dimension < 2");

   int eo = IsVariableOrder() ? GetEdgeOrder(i, variant) : fec->GetOrder();
   return fec->GetFE(Geometry::SEGMENT, eo);
}

const FiniteElement *FiniteElementSpace
::GetTraceElement(int i, Geometry::Type geom_type) const
{
   return fec->TraceFiniteElementForGeometry(geom_type);
}

FiniteElementSpace::~FiniteElementSpace()
{
   Destroy();
}

void FiniteElementSpace::Destroy()
{
   delete cR;
   delete cR_hp;
   delete cP;
   Th.Clear();
   L2E_nat.Clear();
   L2E_lex.Clear();
   for (int i = 0; i < E2Q_array.Size(); i++)
   {
      delete E2Q_array[i];
   }
   E2Q_array.SetSize(0);
   for (auto &x : L2F)
   {
      delete x.second;
   }
   for (int i = 0; i < E2IFQ_array.Size(); i++)
   {
      delete E2IFQ_array[i];
   }
   E2IFQ_array.SetSize(0);
   for (int i = 0; i < E2BFQ_array.Size(); i++)
   {
      delete E2BFQ_array[i];
   }
   E2BFQ_array.SetSize(0);

   DestroyDoFTrans();

   dof_elem_array.DeleteAll();
   dof_ldof_array.DeleteAll();

   if (NURBSext)
   {
      if (own_ext) { delete NURBSext; }
      delete face_dof;
      face_to_be.DeleteAll();
   }
   else
   {
      delete elem_dof;
      delete elem_fos;
      delete bdr_elem_dof;
      delete bdr_elem_fos;
      delete face_dof;

      delete [] bdofs;
   }
   ceed::RemoveBasisAndRestriction(this);
}

void FiniteElementSpace::DestroyDoFTrans()
{
   for (int i = 0; i < DoFTrans.Size(); i++)
   {
      delete DoFTrans[i];
   }
   DoFTrans.SetSize(0);
}

void FiniteElementSpace::GetTransferOperator(
   const FiniteElementSpace &coarse_fes, OperatorHandle &T) const
{
   // Assumptions: see the declaration of the method.

   if (T.Type() == Operator::MFEM_SPARSEMAT)
   {
      Mesh::GeometryList elem_geoms(*mesh);

      DenseTensor localP[Geometry::NumGeom];
      for (int i = 0; i < elem_geoms.Size(); i++)
      {
         GetLocalRefinementMatrices(coarse_fes, elem_geoms[i],
                                    localP[elem_geoms[i]]);
      }
      T.Reset(RefinementMatrix_main(coarse_fes.GetNDofs(),
                                    coarse_fes.GetElementToDofTable(),
                                    coarse_fes.
                                    GetElementToFaceOrientationTable(),
                                    localP));
   }
   else
   {
      T.Reset(new RefinementOperator(this, &coarse_fes));
   }
}

void FiniteElementSpace::GetTrueTransferOperator(
   const FiniteElementSpace &coarse_fes, OperatorHandle &T) const
{
   const SparseMatrix *coarse_P = coarse_fes.GetConformingProlongation();

   Operator::Type req_type = T.Type();
   GetTransferOperator(coarse_fes, T);

   if (req_type == Operator::MFEM_SPARSEMAT)
   {
      if (GetConformingRestriction())
      {
         T.Reset(mfem::Mult(*cR, *T.As<SparseMatrix>()));
      }
      if (coarse_P)
      {
         T.Reset(mfem::Mult(*T.As<SparseMatrix>(), *coarse_P));
      }
   }
   else
   {
      const int RP_case = bool(GetConformingRestriction()) + 2*bool(coarse_P);
      if (RP_case == 0) { return; }
      const bool owner = T.OwnsOperator();
      T.SetOperatorOwner(false);
      switch (RP_case)
      {
         case 1:
            T.Reset(new ProductOperator(cR, T.Ptr(), false, owner));
            break;
         case 2:
            T.Reset(new ProductOperator(T.Ptr(), coarse_P, owner, false));
            break;
         case 3:
            T.Reset(new TripleProductOperator(
                       cR, T.Ptr(), coarse_P, false, owner, false));
            break;
      }
   }
}

void FiniteElementSpace::UpdateElementOrders()
{
   const CoarseFineTransformations &cf_tr = mesh->GetRefinementTransforms();

   Array<char> new_order(mesh->GetNE());
   switch (mesh->GetLastOperation())
   {
      case Mesh::REFINE:
      {
         for (int i = 0; i < mesh->GetNE(); i++)
         {
            new_order[i] = elem_order[cf_tr.embeddings[i].parent];
         }
         break;
      }
      default:
         MFEM_ABORT("not implemented yet");
   }

   mfem::Swap(elem_order, new_order);
}

void FiniteElementSpace::Update(bool want_transform)
{
   if (!orders_changed)
   {
      if (mesh->GetSequence() == mesh_sequence)
      {
         return; // mesh and space are in sync, no-op
      }
      if (want_transform && mesh->GetSequence() != mesh_sequence + 1)
      {
         MFEM_ABORT("Error in update sequence. Space needs to be updated after "
                    "each mesh modification.");
      }
   }
   else
   {
      if (mesh->GetSequence() != mesh_sequence)
      {
         MFEM_ABORT("Updating space after both mesh change and element order "
                    "change is not supported. Please update separately after "
                    "each change.");
      }
   }

   if (NURBSext)
   {
      UpdateNURBS();
      return;
   }

   Table* old_elem_dof = NULL;
   Table* old_elem_fos = NULL;
   int old_ndofs;
   bool old_orders_changed = orders_changed;

   // save old DOF table
   if (want_transform)
   {
      old_elem_dof = elem_dof;
      old_elem_fos = elem_fos;
      elem_dof = NULL;
      elem_fos = NULL;
      old_ndofs = ndofs;
   }

   // update the 'elem_order' array if the mesh has changed
   if (IsVariableOrder() && mesh->GetSequence() != mesh_sequence)
   {
      UpdateElementOrders();
   }

   Destroy(); // calls Th.Clear()
   Construct();
   BuildElementToDofTable();

   if (want_transform)
   {
      MFEM_VERIFY(!old_orders_changed, "Interpolation for element order change "
                  "is not implemented yet, sorry.");

      // calculate appropriate GridFunction transformation
      switch (mesh->GetLastOperation())
      {
         case Mesh::REFINE:
         {
            if (Th.Type() != Operator::MFEM_SPARSEMAT)
            {
               Th.Reset(new RefinementOperator(this, old_elem_dof,
                                               old_elem_fos, old_ndofs));
               // The RefinementOperator takes ownership of 'old_elem_dof', so
               // we no longer own it:
               old_elem_dof = NULL;
               old_elem_fos = NULL;
            }
            else
            {
               // calculate fully assembled matrix
               Th.Reset(RefinementMatrix(old_ndofs, old_elem_dof,
                                         old_elem_fos));
            }
            break;
         }

         case Mesh::DEREFINE:
         {
            BuildConformingInterpolation();
            Th.Reset(DerefinementMatrix(old_ndofs, old_elem_dof, old_elem_fos));
            if (cP && cR)
            {
               Th.SetOperatorOwner(false);
               Th.Reset(new TripleProductOperator(cP, cR, Th.Ptr(),
                                                  false, false, true));
            }
            break;
         }

         default:
            break;
      }

      delete old_elem_dof;
      delete old_elem_fos;
   }
}

void FiniteElementSpace::UpdateMeshPointer(Mesh *new_mesh)
{
   mesh = new_mesh;
}

void FiniteElementSpace::Save(std::ostream &os) const
{
   int fes_format = 90; // the original format, v0.9
   bool nurbs_unit_weights = false;

   // Determine the format that should be used.
   if (!NURBSext)
   {
      // TODO: if this is a variable-order FE space, use fes_format = 100.
   }
   else
   {
      const NURBSFECollection *nurbs_fec =
         dynamic_cast<const NURBSFECollection *>(fec);
      MFEM_VERIFY(nurbs_fec, "invalid FE collection");
      nurbs_fec->SetOrder(NURBSext->GetOrder());
      const double eps = 5e-14;
      nurbs_unit_weights = (NURBSext->GetWeights().Min() >= 1.0-eps &&
                            NURBSext->GetWeights().Max() <= 1.0+eps);
      if ((NURBSext->GetOrder() == NURBSFECollection::VariableOrder) ||
          (NURBSext != mesh->NURBSext && !nurbs_unit_weights) ||
          (NURBSext->GetMaster().Size() != 0 ))
      {
         fes_format = 100; // v1.0 format
      }
   }

   os << (fes_format == 90 ?
          "FiniteElementSpace\n" : "MFEM FiniteElementSpace v1.0\n")
      << "FiniteElementCollection: " << fec->Name() << '\n'
      << "VDim: " << vdim << '\n'
      << "Ordering: " << ordering << '\n';

   if (fes_format == 100) // v1.0
   {
      if (!NURBSext)
      {
         // TODO: this is a variable-order FE space --> write 'element_orders'.
      }
      else if (NURBSext != mesh->NURBSext)
      {
         if (NURBSext->GetOrder() != NURBSFECollection::VariableOrder)
         {
            os << "NURBS_order\n" << NURBSext->GetOrder() << '\n';
         }
         else
         {
            os << "NURBS_orders\n";
            // 1 = do not write the size, just the entries:
            NURBSext->GetOrders().Save(os, 1);
         }
         // If periodic BCs are given, write connectivity
         if (NURBSext->GetMaster().Size() != 0 )
         {
            os <<"NURBS_periodic\n";
            NURBSext->GetMaster().Save(os);
            NURBSext->GetSlave().Save(os);
         }
         // If the weights are not unit, write them to the output:
         if (!nurbs_unit_weights)
         {
            os << "NURBS_weights\n";
            NURBSext->GetWeights().Print(os, 1);
         }
      }
      os << "End: MFEM FiniteElementSpace v1.0\n";
   }
}

FiniteElementCollection *FiniteElementSpace::Load(Mesh *m, std::istream &input)
{
   string buff;
   int fes_format = 0, ord;
   FiniteElementCollection *r_fec;

   Destroy();

   input >> std::ws;
   getline(input, buff);  // 'FiniteElementSpace'
   filter_dos(buff);
   if (buff == "FiniteElementSpace") { fes_format = 90; /* v0.9 */ }
   else if (buff == "MFEM FiniteElementSpace v1.0") { fes_format = 100; }
   else { MFEM_ABORT("input stream is not a FiniteElementSpace!"); }
   getline(input, buff, ' '); // 'FiniteElementCollection:'
   input >> std::ws;
   getline(input, buff);
   filter_dos(buff);
   r_fec = FiniteElementCollection::New(buff.c_str());
   getline(input, buff, ' '); // 'VDim:'
   input >> vdim;
   getline(input, buff, ' '); // 'Ordering:'
   input >> ord;

   NURBSFECollection *nurbs_fec = dynamic_cast<NURBSFECollection*>(r_fec);
   NURBSExtension *nurbs_ext = NULL;
   if (fes_format == 90) // original format, v0.9
   {
      if (nurbs_fec)
      {
         MFEM_VERIFY(m->NURBSext, "NURBS FE collection requires a NURBS mesh!");
         const int order = nurbs_fec->GetOrder();
         if (order != m->NURBSext->GetOrder() &&
             order != NURBSFECollection::VariableOrder)
         {
            nurbs_ext = new NURBSExtension(m->NURBSext, order);
         }
      }
   }
   else if (fes_format == 100) // v1.0
   {
      while (1)
      {
         skip_comment_lines(input, '#');
         MFEM_VERIFY(input.good(), "error reading FiniteElementSpace v1.0");
         getline(input, buff);
         filter_dos(buff);
         if (buff == "NURBS_order" || buff == "NURBS_orders")
         {
            MFEM_VERIFY(nurbs_fec,
                        buff << ": NURBS FE collection is required!");
            MFEM_VERIFY(m->NURBSext, buff << ": NURBS mesh is required!");
            MFEM_VERIFY(!nurbs_ext, buff << ": order redefinition!");
            if (buff == "NURBS_order")
            {
               int order;
               input >> order;
               nurbs_ext = new NURBSExtension(m->NURBSext, order);
            }
            else
            {
               Array<int> orders;
               orders.Load(m->NURBSext->GetNKV(), input);
               nurbs_ext = new NURBSExtension(m->NURBSext, orders);
            }
         }
         else if (buff == "NURBS_periodic")
         {
            Array<int> master, slave;
            master.Load(input);
            slave.Load(input);
            nurbs_ext->ConnectBoundaries(master,slave);
         }
         else if (buff == "NURBS_weights")
         {
            MFEM_VERIFY(nurbs_ext, "NURBS_weights: NURBS_orders have to be "
                        "specified before NURBS_weights!");
            nurbs_ext->GetWeights().Load(input, nurbs_ext->GetNDof());
         }
         else if (buff == "element_orders")
         {
            MFEM_VERIFY(!nurbs_fec, "section element_orders cannot be used "
                        "with a NURBS FE collection");
            MFEM_ABORT("element_orders: not implemented yet!");
         }
         else if (buff == "End: MFEM FiniteElementSpace v1.0")
         {
            break;
         }
         else
         {
            MFEM_ABORT("unknown section: " << buff);
         }
      }
   }

   Constructor(m, nurbs_ext, r_fec, vdim, ord);

   return r_fec;
}


void QuadratureSpace::Construct()
{
   // protected method
   int offset = 0;
   const int num_elem = mesh->GetNE();
   element_offsets = new int[num_elem + 1];
   for (int g = 0; g < Geometry::NumGeom; g++)
   {
      int_rule[g] = NULL;
   }
   for (int i = 0; i < num_elem; i++)
   {
      element_offsets[i] = offset;
      int geom = mesh->GetElementBaseGeometry(i);
      if (int_rule[geom] == NULL)
      {
         int_rule[geom] = &IntRules.Get(geom, order);
      }
      offset += int_rule[geom]->GetNPoints();
   }
   element_offsets[num_elem] = size = offset;
}

QuadratureSpace::QuadratureSpace(Mesh *mesh_, std::istream &in)
   : mesh(mesh_)
{
   const char *msg = "invalid input stream";
   string ident;

   in >> ident; MFEM_VERIFY(ident == "QuadratureSpace", msg);
   in >> ident; MFEM_VERIFY(ident == "Type:", msg);
   in >> ident;
   if (ident == "default_quadrature")
   {
      in >> ident; MFEM_VERIFY(ident == "Order:", msg);
      in >> order;
   }
   else
   {
      MFEM_ABORT("unknown QuadratureSpace type: " << ident);
      return;
   }

   Construct();
}

void QuadratureSpace::Save(std::ostream &os) const
{
   os << "QuadratureSpace\n"
      << "Type: default_quadrature\n"
      << "Order: " << order << '\n';
}

} // namespace mfem<|MERGE_RESOLUTION|>--- conflicted
+++ resolved
@@ -570,66 +570,6 @@
    }
 }
 
-void FiniteElementSpace::GetEssentialVDofs(const Array<int> &bdr_attr_is_ess,
-                                           Array<int> &ess_vdofs,
-                                           const Array2D<int> &componentID) const
-{
-   // Note this doesn't treat mesh->ncmesh like the GetEssentialVDofs in
-   // fem/fespace.cpp
-   Array<int> vdofs, dofs, ess_comp;
-
-   bool cmpID_rows = false;
-
-   ess_vdofs.SetSize(GetVSize());
-   //   printf("ess_vdofs.size %d \n", GetVSize());
-   ess_vdofs = 0;
-
-   ess_comp.SetSize(3);
-   ess_comp = 0;
-
-   for (int i = 0; i < GetNBE(); i++)
-   {
-      int id = GetBdrAttribute(i)-1;
-      if (bdr_attr_is_ess[id])
-      {
-         cmpID_rows = true;
-         //Checking to see if all the values in the row are greater than -1 if so then
-         //all components on a boundary are said to be marked.
-         for (int j = 0; j < componentID.NumCols(); ++j)
-         {
-            cmpID_rows = cmpID_rows && ( componentID(id, j) > -1);
-         }
-         //         printf("GetEssentialVDofs componentID %d \n", componentID[id]);
-         if (cmpID_rows) // same as srw component id system
-         {
-            // Mark all components.
-            GetBdrElementVDofs(i, vdofs);
-            mark_dofs(vdofs, ess_vdofs);
-         }
-         else // changed based on srw component id system
-         {
-            GetBdrElementDofs(i, dofs);
-            //            BCData::getComponents(componentID[id], ess_comp);
-            for (int d = 0; d < dofs.Size(); d++)
-            {
-               // loop over actively constrained components
-               for (int k = 0; k < componentID.NumCols(); ++k)
-               {
-                  if (componentID(id, k) != -1)   // -1 means inactive component
-                  {
-                     // valid components are x = 0, y = 1, z = 2
-                     dofs[d] = DofToVDof(dofs[d], componentID(id, k));
-                     //                     printf("GetEssentialVDofs: %d %d %d %d \n", (id+1), k, ess_comp[k], dofs[d]);
-                  }
-               }
-            }
-            //            printf("GetEssentialVDofs, size of dofs, ess_vdofs: %d %d \n", dofs.Size(), ess_vdofs.Size());
-            mark_dofs(dofs, ess_vdofs); // do this only once?
-         }
-      }
-   }
-}
-
 void FiniteElementSpace::GetEssentialTrueDofs(const Array<int> &bdr_attr_is_ess,
                                               Array<int> &ess_tdof_list,
                                               int component)
@@ -650,12 +590,6 @@
 
 void FiniteElementSpace::GetEssentialTrueDofs(const Array<int> &bdr_attr_is_ess,
                                               Array<int> &ess_tdof_list,
-<<<<<<< HEAD
-                                              const Array2D<int> &componentID)
-{
-   Array<int> ess_vdofs, ess_tdofs;
-   GetEssentialVDofs(bdr_attr_is_ess, ess_vdofs, componentID);
-=======
                                               const Array2D<bool> &component)
 {
    MFEM_ASSERT(component.NumCols() == vdim,
@@ -683,7 +617,6 @@
       GetEssentialVDofs(bdr_attr_is_ess_single_comp, ess_vdofs, i, overwrite);
    }
 
->>>>>>> 63db5c48
    const SparseMatrix *R = GetConformingRestriction();
    if (!R)
    {
