// Copyright (c) 2010, Lawrence Livermore National Security, LLC. Produced at
// the Lawrence Livermore National Laboratory. LLNL-CODE-443211. All Rights
// reserved. See file COPYRIGHT for details.
//
// This file is part of the MFEM library. For more information and source code
// availability see http://mfem.org.
//
// MFEM is free software; you can redistribute it and/or modify it under the
// terms of the GNU Lesser General Public License (as published by the Free
// Software Foundation) version 2.1 dated February 1999.

#include "linalg.hpp"
#include "../general/globals.hpp"
#include <iostream>
#include <iomanip>
#include <algorithm>
#include <cmath>

namespace mfem
{

using namespace std;

IterativeSolver::IterativeSolver()
   : Solver(0, true)
{
   oper = NULL;
   prec = NULL;
   max_iter = 10;
   print_level = -1;
   rel_tol = abs_tol = 0.0;
#ifdef MFEM_USE_MPI
   dot_prod_type = 0;
#endif
}

#ifdef MFEM_USE_MPI
IterativeSolver::IterativeSolver(MPI_Comm _comm)
   : Solver(0, true)
{
   oper = NULL;
   prec = NULL;
   max_iter = 10;
   print_level = -1;
   rel_tol = abs_tol = 0.0;
   dot_prod_type = 1;
   comm = _comm;
}
#endif

double IterativeSolver::Dot(const Vector &x, const Vector &y) const
{
#ifndef MFEM_USE_MPI
   return (x * y);
#else
   if (dot_prod_type == 0)
   {
      return (x * y);
   }
   else
   {
      double local_dot = (x * y);
      double global_dot;

      MPI_Allreduce(&local_dot, &global_dot, 1, MPI_DOUBLE, MPI_SUM, comm);

      return global_dot;
   }
#endif
}

void IterativeSolver::SetPrintLevel(int print_lvl)
{
#ifndef MFEM_USE_MPI
   print_level = print_lvl;
#else
   if (dot_prod_type == 0)
   {
      print_level = print_lvl;
   }
   else
   {
      int rank;
      MPI_Comm_rank(comm, &rank);
      if (rank == 0)
      {
         print_level = print_lvl;
      }
   }
#endif
}

void IterativeSolver::SetPreconditioner(Solver &pr)
{
   prec = &pr;
   prec->iterative_mode = false;
}

void IterativeSolver::SetOperator(const Operator &op)
{
   oper = &op;
   height = op.Height();
   width = op.Width();
   if (prec)
   {
      prec->SetOperator(*oper);
   }
}


void SLISolver::UpdateVectors()
{
   r.SetSize(width);
   z.SetSize(width);
}

void SLISolver::Mult(const Vector &b, Vector &x) const
{
   int i;

   // Optimized preconditioned SLI with fixed number of iterations and given
   // initial guess
   if (!rel_tol && iterative_mode && prec)
   {
      for (i = 0; i < max_iter; i++)
      {
         oper->Mult(x, r);  // r = A x
         subtract(b, r, r); // r = b - A x
         prec->Mult(r, z);  // z = B r
         add(x, 1.0, z, x); // x = x + B (b - A x)
      }
      converged = 1;
      final_iter = i;
      return;
   }

   // Optimized preconditioned SLI with fixed number of iterations and zero
   // initial guess
   if (!rel_tol && !iterative_mode && prec)
   {
      prec->Mult(b, x);     // x = B b (initial guess 0)
      for (i = 1; i < max_iter; i++)
      {
         oper->Mult(x, r);  // r = A x
         subtract(b, r, r); // r = b - A x
         prec->Mult(r, z);  // z = B r
         add(x, 1.0, z, x); // x = x + B (b - A x)
      }
      converged = 1;
      final_iter = i;
      return;
   }

   // General version of SLI with a relative tolerance, optional preconditioner
   // and optional initial guess
   double r0, nom, nom0, nomold = 1, cf;

   if (iterative_mode)
   {
      oper->Mult(x, r);
      subtract(b, r, r); // r = b - A x
   }
   else
   {
      r = b;
      x = 0.0;
   }

   if (prec)
   {
      prec->Mult(r, z); // z = B r
      nom0 = nom = Dot(z, r);
   }
   else
   {
      nom0 = nom = Dot(r, r);
   }

   if (print_level == 1)
      mfem::out << "   Iteration : " << setw(3) << 0 << "  (B r, r) = "
                << nom << '\n';

   r0 = std::max(nom*rel_tol*rel_tol, abs_tol*abs_tol);
   if (nom <= r0)
   {
      converged = 1;
      final_iter = 0;
      final_norm = sqrt(nom);
      return;
   }

   // start iteration
   converged = 0;
   final_iter = max_iter;
   for (i = 1; true; )
   {
      if (prec) //  x = x + B (b - A x)
      {
         add(x, 1.0, z, x);
      }
      else
      {
         add(x, 1.0, r, x);
      }

      oper->Mult(x, r);
      subtract(b, r, r); // r = b - A x

      if (prec)
      {
         prec->Mult(r, z); //  z = B r
         nom = Dot(z, r);
      }
      else
      {
         nom = Dot(r, r);
      }

      cf = sqrt(nom/nomold);
      if (print_level == 1)
         mfem::out << "   Iteration : " << setw(3) << i << "  (B r, r) = "
                   << nom << "\tConv. rate: " << cf << '\n';
      nomold = nom;

      if (nom < r0)
      {
         if (print_level == 2)
            mfem::out << "Number of SLI iterations: " << i << '\n'
                      << "Conv. rate: " << cf << '\n';
         else if (print_level == 3)
            mfem::out << "(B r_0, r_0) = " << nom0 << '\n'
                      << "(B r_N, r_N) = " << nom << '\n'
                      << "Number of SLI iterations: " << i << '\n';
         converged = 1;
         final_iter = i;
         break;
      }

      if (++i > max_iter)
      {
         break;
      }
   }

   if (print_level >= 0 && !converged)
   {
      mfem::err << "SLI: No convergence!" << '\n';
      mfem::out << "(B r_0, r_0) = " << nom0 << '\n'
                << "(B r_N, r_N) = " << nom << '\n'
                << "Number of SLI iterations: " << final_iter << '\n';
   }
   if (print_level >= 1 || (print_level >= 0 && !converged))
   {
      mfem::out << "Average reduction factor = "
                << pow (nom/nom0, 0.5/final_iter) << '\n';
   }
   final_norm = sqrt(nom);
}

void SLI(const Operator &A, const Vector &b, Vector &x,
         int print_iter, int max_num_iter,
         double RTOLERANCE, double ATOLERANCE)
{
   SLISolver sli;
   sli.SetPrintLevel(print_iter);
   sli.SetMaxIter(max_num_iter);
   sli.SetRelTol(sqrt(RTOLERANCE));
   sli.SetAbsTol(sqrt(ATOLERANCE));
   sli.SetOperator(A);
   sli.Mult(b, x);
}

void SLI(const Operator &A, Solver &B, const Vector &b, Vector &x,
         int print_iter, int max_num_iter,
         double RTOLERANCE, double ATOLERANCE)
{
   SLISolver sli;
   sli.SetPrintLevel(print_iter);
   sli.SetMaxIter(max_num_iter);
   sli.SetRelTol(sqrt(RTOLERANCE));
   sli.SetAbsTol(sqrt(ATOLERANCE));
   sli.SetOperator(A);
   sli.SetPreconditioner(B);
   sli.Mult(b, x);
}


void CGSolver::UpdateVectors()
{
   r.SetSize(width);
   d.SetSize(width);
   z.SetSize(width);
}

void CGSolver::Mult(const Vector &b, Vector &x) const
{
   int i;
   double r0, den, nom, nom0, betanom, alpha, beta;

   if (iterative_mode)
   {
      oper->Mult(x, r);
      subtract(b, r, r); // r = b - A x
   }
   else
   {
      r = b;
      x = 0.0;
   }

   if (prec)
   {
      prec->Mult(r, z); // z = B r
      d = z;
   }
   else
   {
      d = r;
   }
   nom0 = nom = Dot(d, r);
   MFEM_ASSERT(IsFinite(nom), "nom = " << nom);

   if (print_level == 1 || print_level == 3)
   {
      mfem::out << "   Iteration : " << setw(3) << 0 << "  (B r, r) = "
                << nom << (print_level == 3 ? " ...\n" : "\n");
   }

   r0 = std::max(nom*rel_tol*rel_tol, abs_tol*abs_tol);
   if (nom <= r0)
   {
      converged = 1;
      final_iter = 0;
      final_norm = sqrt(nom);
      return;
   }

   oper->Mult(d, z);  // z = A d
   den = Dot(z, d);
   MFEM_ASSERT(IsFinite(den), "den = " << den);

   if (print_level >= 0 && den < 0.0)
   {
      mfem::out << "Negative denominator in step 0 of PCG: " << den << '\n';
   }

   if (den == 0.0)
   {
      converged = 0;
      final_iter = 0;
      final_norm = sqrt(nom);
      return;
   }

   // start iteration
   converged = 0;
   final_iter = max_iter;
   for (i = 1; true; )
   {
      alpha = nom/den;
      add(x,  alpha, d, x);     //  x = x + alpha d
      add(r, -alpha, z, r);     //  r = r - alpha A d

      if (prec)
      {
         prec->Mult(r, z);      //  z = B r
         betanom = Dot(r, z);
      }
      else
      {
         betanom = Dot(r, r);
      }
      MFEM_ASSERT(IsFinite(betanom), "betanom = " << betanom);

      if (print_level == 1)
      {
         mfem::out << "   Iteration : " << setw(3) << i << "  (B r, r) = "
                   << betanom << '\n';
      }

      if (betanom < r0)
      {
         if (print_level == 2)
         {
            mfem::out << "Number of PCG iterations: " << i << '\n';
         }
         else if (print_level == 3)
         {
            mfem::out << "   Iteration : " << setw(3) << i << "  (B r, r) = "
                      << betanom << '\n';
         }
         converged = 1;
         final_iter = i;
         break;
      }

      if (++i > max_iter)
      {
         break;
      }

      beta = betanom/nom;
      if (prec)
      {
         add(z, beta, d, d);   //  d = z + beta d
      }
      else
      {
         add(r, beta, d, d);
      }
      oper->Mult(d, z);       //  z = A d
      den = Dot(d, z);
      MFEM_ASSERT(IsFinite(den), "den = " << den);
      if (den <= 0.0)
      {
         if (print_level >= 0 && Dot(d, d) > 0.0)
            mfem::out << "PCG: The operator is not positive definite. (Ad, d) = "
                      << den << '\n';
      }
      nom = betanom;
   }
   if (print_level >= 0 && !converged)
   {
      if (print_level != 1)
      {
         if (print_level != 3)
         {
            mfem::out << "   Iteration : " << setw(3) << 0 << "  (B r, r) = "
                      << nom0 << " ...\n";
         }
         mfem::out << "   Iteration : " << setw(3) << final_iter << "  (B r, r) = "
                   << betanom << '\n';
      }
      mfem::out << "PCG: No convergence!" << '\n';
   }
   if (print_level >= 1 || (print_level >= 0 && !converged))
   {
      mfem::out << "Average reduction factor = "
                << pow (betanom/nom0, 0.5/final_iter) << '\n';
   }
   final_norm = sqrt(betanom);
}

void CG(const Operator &A, const Vector &b, Vector &x,
        int print_iter, int max_num_iter,
        double RTOLERANCE, double ATOLERANCE)
{
   CGSolver cg;
   cg.SetPrintLevel(print_iter);
   cg.SetMaxIter(max_num_iter);
   cg.SetRelTol(sqrt(RTOLERANCE));
   cg.SetAbsTol(sqrt(ATOLERANCE));
   cg.SetOperator(A);
   cg.Mult(b, x);
}

void PCG(const Operator &A, Solver &B, const Vector &b, Vector &x,
         int print_iter, int max_num_iter,
         double RTOLERANCE, double ATOLERANCE)
{
   CGSolver pcg;
   pcg.SetPrintLevel(print_iter);
   pcg.SetMaxIter(max_num_iter);
   pcg.SetRelTol(sqrt(RTOLERANCE));
   pcg.SetAbsTol(sqrt(ATOLERANCE));
   pcg.SetOperator(A);
   pcg.SetPreconditioner(B);
   pcg.Mult(b, x);
}


inline void GeneratePlaneRotation(double &dx, double &dy,
                                  double &cs, double &sn)
{
   if (dy == 0.0)
   {
      cs = 1.0;
      sn = 0.0;
   }
   else if (fabs(dy) > fabs(dx))
   {
      double temp = dx / dy;
      sn = 1.0 / sqrt( 1.0 + temp*temp );
      cs = temp * sn;
   }
   else
   {
      double temp = dy / dx;
      cs = 1.0 / sqrt( 1.0 + temp*temp );
      sn = temp * cs;
   }
}

inline void ApplyPlaneRotation(double &dx, double &dy, double &cs, double &sn)
{
   double temp = cs * dx + sn * dy;
   dy = -sn * dx + cs * dy;
   dx = temp;
}

inline void Update(Vector &x, int k, DenseMatrix &h, Vector &s,
                   Array<Vector*> &v)
{
   Vector y(s);

   // Backsolve:
   for (int i = k; i >= 0; i--)
   {
      y(i) /= h(i,i);
      for (int j = i - 1; j >= 0; j--)
      {
         y(j) -= h(j,i) * y(i);
      }
   }

   for (int j = 0; j <= k; j++)
   {
      x.Add(y(j), *v[j]);
   }
}

void GMRESSolver::Mult(const Vector &b, Vector &x) const
{
   // Generalized Minimum Residual method following the algorithm
   // on p. 20 of the SIAM Templates book.

   int n = width;

   DenseMatrix H(m+1, m);
   Vector s(m+1), cs(m+1), sn(m+1);
   Vector r(n), w(n);
   Array<Vector *> v;

   double resid;
   int i, j, k;

   if (iterative_mode)
   {
      oper->Mult(x, r);
   }
   else
   {
      x = 0.0;
   }

   if (prec)
   {
      if (iterative_mode)
      {
         subtract(b, r, w);
         prec->Mult(w, r);    // r = M (b - A x)
      }
      else
      {
         prec->Mult(b, r);
      }
   }
   else
   {
      if (iterative_mode)
      {
         subtract(b, r, r);
      }
      else
      {
         r = b;
      }
   }
   double beta = Norm(r);  // beta = ||r||
   MFEM_ASSERT(IsFinite(beta), "beta = " << beta);

   final_norm = std::max(rel_tol*beta, abs_tol);

   if (beta <= final_norm)
   {
      final_norm = beta;
      final_iter = 0;
      converged = 1;
      goto finish;
   }

   if (print_level == 1 || print_level == 3)
   {
      mfem::out << "   Pass : " << setw(2) << 1
                << "   Iteration : " << setw(3) << 0
                << "  ||B r|| = " << beta << (print_level == 3 ? " ...\n" : "\n");
   }

   v.SetSize(m+1, NULL);

   for (j = 1; j <= max_iter; )
   {
      if (v[0] == NULL) { v[0] = new Vector(n); }
      v[0]->Set(1.0/beta, r);
      s = 0.0; s(0) = beta;

      for (i = 0; i < m && j <= max_iter; i++, j++)
      {
         if (prec)
         {
            oper->Mult(*v[i], r);
            prec->Mult(r, w);        // w = M A v[i]
         }
         else
         {
            oper->Mult(*v[i], w);
         }

         for (k = 0; k <= i; k++)
         {
            H(k,i) = Dot(w, *v[k]);  // H(k,i) = w * v[k]
            w.Add(-H(k,i), *v[k]);   // w -= H(k,i) * v[k]
         }

         H(i+1,i) = Norm(w);           // H(i+1,i) = ||w||
         MFEM_ASSERT(IsFinite(H(i+1,i)), "Norm(w) = " << H(i+1,i));
         if (v[i+1] == NULL) { v[i+1] = new Vector(n); }
         v[i+1]->Set(1.0/H(i+1,i), w); // v[i+1] = w / H(i+1,i)

         for (k = 0; k < i; k++)
         {
            ApplyPlaneRotation(H(k,i), H(k+1,i), cs(k), sn(k));
         }

         GeneratePlaneRotation(H(i,i), H(i+1,i), cs(i), sn(i));
         ApplyPlaneRotation(H(i,i), H(i+1,i), cs(i), sn(i));
         ApplyPlaneRotation(s(i), s(i+1), cs(i), sn(i));

         resid = fabs(s(i+1));
         MFEM_ASSERT(IsFinite(resid), "resid = " << resid);

         if (resid <= final_norm)
         {
            Update(x, i, H, s, v);
            final_norm = resid;
            final_iter = j;
            converged = 1;
            goto finish;
         }

         if (print_level == 1)
         {
            mfem::out << "   Pass : " << setw(2) << (j-1)/m+1
                      << "   Iteration : " << setw(3) << j
                      << "  ||B r|| = " << resid << '\n';
         }
      }

      if (print_level == 1 && j <= max_iter)
      {
         mfem::out << "Restarting..." << '\n';
      }

      Update(x, i-1, H, s, v);

      oper->Mult(x, r);
      if (prec)
      {
         subtract(b, r, w);
         prec->Mult(w, r);    // r = M (b - A x)
      }
      else
      {
         subtract(b, r, r);
      }
      beta = Norm(r);         // beta = ||r||
      MFEM_ASSERT(IsFinite(beta), "beta = " << beta);
      if (beta <= final_norm)
      {
         final_norm = beta;
         final_iter = j;
         converged = 1;
         goto finish;
      }
   }

   final_norm = beta;
   final_iter = max_iter;
   converged = 0;

finish:
   if (print_level == 1 || print_level == 3)
   {
      mfem::out << "   Pass : " << setw(2) << (final_iter-1)/m+1
                << "   Iteration : " << setw(3) << final_iter
                << "  ||B r|| = " << final_norm << '\n';
   }
   else if (print_level == 2)
   {
      mfem::out << "GMRES: Number of iterations: " << final_iter << '\n';
   }
   if (print_level >= 0 && !converged)
   {
      mfem::out << "GMRES: No convergence!\n";
   }
   for (i = 0; i < v.Size(); i++)
   {
      delete v[i];
   }
}

void FGMRESSolver::Mult(const Vector &b, Vector &x) const
{
   DenseMatrix H(m+1,m);
   Vector s(m+1), cs(m+1), sn(m+1);
   Vector r(b.Size());

   int i, j, k;


   if (iterative_mode)
   {
      oper->Mult(x, r);
      subtract(b,r,r);
   }
   else
   {
      x = 0.;
      r = b;
   }
   double beta = Norm(r);  // beta = ||r||
   MFEM_ASSERT(IsFinite(beta), "beta = " << beta);

   final_norm = std::max(rel_tol*beta, abs_tol);

   if (beta <= final_norm)
   {
      final_norm = beta;
      final_iter = 0;
      converged = 1;
      return;
   }

   if (print_level>=0)
      mfem::out << "   Pass : " << setw(2) << 1
                << "   Iteration : " << setw(3) << 0
                << "  || r || = " << beta << endl;

   Array<Vector*> v(m+1);
   Array<Vector*> z(m+1);
   for (i= 0; i<=m; i++)
   {
      v[i] = NULL;
      z[i] = NULL;
   }

   j = 1;
   while (j <= max_iter)
   {
      if (v[0] == NULL) { v[0] = new Vector(b.Size()); }
      (*v[0]) = 0.0;
      v[0] -> Add (1.0/beta, r);   // v[0] = r / ||r||
      s = 0.0; s(0) = beta;

      for (i = 0; i < m && j <= max_iter; i++)
      {

         if (z[i] == NULL) { z[i] = new Vector(b.Size()); }
         (*z[i]) = 0.0;

         prec->Mult(*v[i], *z[i]);
         oper->Mult(*z[i], r);

         for (k = 0; k <= i; k++)
         {
            H(k,i) = Dot( r, *v[k]); // H(k,i) = r * v[k]
            r.Add(-H(k,i), (*v[k])); // r -= H(k,i) * v[k]
         }

         H(i+1,i)  = Norm(r);       // H(i+1,i) = ||r||
         if (v[i+1] == NULL) { v[i+1] = new Vector(b.Size()); }
         (*v[i+1]) = 0.0;
         v[i+1] -> Add (1.0/H(i+1,i), r); // v[i+1] = r / H(i+1,i)

         for (k = 0; k < i; k++)
         {
            ApplyPlaneRotation(H(k,i), H(k+1,i), cs(k), sn(k));
         }

         GeneratePlaneRotation(H(i,i), H(i+1,i), cs(i), sn(i));
         ApplyPlaneRotation(H(i,i), H(i+1,i), cs(i), sn(i));
         ApplyPlaneRotation(s(i), s(i+1), cs(i), sn(i));

         double resid = fabs(s(i+1));
         MFEM_ASSERT(IsFinite(resid), "resid = " << resid);
         if (print_level >= 0)
            mfem::out << "   Pass : " << setw(2) << j
                      << "   Iteration : " << setw(3) << i+1
                      << "  || r || = " << resid << endl;

         if ( resid <= final_norm)
         {
            Update(x, i, H, s, z);
            final_norm = resid;
            final_iter = (j-1)*m + i;
            converged = 1;
            for (i= 0; i<=m; i++)
            {
               if (v[i]) { delete v[i]; }
               if (z[i]) { delete z[i]; }
            }
            return;
         }
      }

      if (print_level>=0)
      {
         mfem::out << "Restarting..." << endl;
      }

      Update(x, i-1, H, s, z);

      oper->Mult(x, r);
      subtract(b,r,r);
      beta = Norm(r);
      MFEM_ASSERT(IsFinite(beta), "beta = " << beta);
      if ( beta <= final_norm)
      {
         final_norm = beta;
         final_iter = j*m;
         converged = 1;
         for (i= 0; i<=m; i++)
         {
            if (v[i]) { delete v[i]; }
            if (z[i]) { delete z[i]; }
         }
         return;
      }

      j++;
   }

   for (i = 0; i <= m; i++)
   {
      if (v[i]) { delete v[i]; }
      if (z[i]) { delete z[i]; }
   }
   converged = 0;
   return;

}


int GMRES(const Operator &A, Vector &x, const Vector &b, Solver &M,
          int &max_iter, int m, double &tol, double atol, int printit)
{
   GMRESSolver gmres;
   gmres.SetPrintLevel(printit);
   gmres.SetMaxIter(max_iter);
   gmres.SetKDim(m);
   gmres.SetRelTol(sqrt(tol));
   gmres.SetAbsTol(sqrt(atol));
   gmres.SetOperator(A);
   gmres.SetPreconditioner(M);
   gmres.Mult(b, x);
   max_iter = gmres.GetNumIterations();
   tol = gmres.GetFinalNorm()*gmres.GetFinalNorm();
   return gmres.GetConverged();
}

void GMRES(const Operator &A, Solver &B, const Vector &b, Vector &x,
           int print_iter, int max_num_iter, int m, double rtol, double atol)
{
   GMRES(A, x, b, B, max_num_iter, m, rtol, atol, print_iter);
}


void BiCGSTABSolver::UpdateVectors()
{
   p.SetSize(width);
   phat.SetSize(width);
   s.SetSize(width);
   shat.SetSize(width);
   t.SetSize(width);
   v.SetSize(width);
   r.SetSize(width);
   rtilde.SetSize(width);
}

void BiCGSTABSolver::Mult(const Vector &b, Vector &x) const
{
   // BiConjugate Gradient Stabilized method following the algorithm
   // on p. 27 of the SIAM Templates book.

   int i;
   double resid, tol_goal;
   double rho_1, rho_2=1.0, alpha=1.0, beta, omega=1.0;

   if (iterative_mode)
   {
      oper->Mult(x, r);
      subtract(b, r, r); // r = b - A x
   }
   else
   {
      x = 0.0;
      r = b;
   }
   rtilde = r;

   resid = Norm(r);
   MFEM_ASSERT(IsFinite(resid), "resid = " << resid);
   if (print_level >= 0)
      mfem::out << "   Iteration : " << setw(3) << 0
                << "   ||r|| = " << resid << '\n';

   tol_goal = std::max(resid*rel_tol, abs_tol);

   if (resid <= tol_goal)
   {
      final_norm = resid;
      final_iter = 0;
      converged = 1;
      return;
   }

   for (i = 1; i <= max_iter; i++)
   {
      rho_1 = Dot(rtilde, r);
      if (rho_1 == 0)
      {
         if (print_level >= 0)
            mfem::out << "   Iteration : " << setw(3) << i
                      << "   ||r|| = " << resid << '\n';
         final_norm = resid;
         final_iter = i;
         converged = 0;
         return;
      }
      if (i == 1)
      {
         p = r;
      }
      else
      {
         beta = (rho_1/rho_2) * (alpha/omega);
         add(p, -omega, v, p);  //  p = p - omega * v
         add(r, beta, p, p);    //  p = r + beta * p
      }
      if (prec)
      {
         prec->Mult(p, phat);   //  phat = M^{-1} * p
      }
      else
      {
         phat = p;
      }
      oper->Mult(phat, v);     //  v = A * phat
      alpha = rho_1 / Dot(rtilde, v);
      add(r, -alpha, v, s); //  s = r - alpha * v
      resid = Norm(s);
      MFEM_ASSERT(IsFinite(resid), "resid = " << resid);
      if (resid < tol_goal)
      {
         x.Add(alpha, phat);  //  x = x + alpha * phat
         if (print_level >= 0)
            mfem::out << "   Iteration : " << setw(3) << i
                      << "   ||s|| = " << resid << '\n';
         final_norm = resid;
         final_iter = i;
         converged = 1;
         return;
      }
      if (print_level >= 0)
         mfem::out << "   Iteration : " << setw(3) << i
                   << "   ||s|| = " << resid;
      if (prec)
      {
         prec->Mult(s, shat);  //  shat = M^{-1} * s
      }
      else
      {
         shat = s;
      }
      oper->Mult(shat, t);     //  t = A * shat
      omega = Dot(t, s) / Dot(t, t);
      x.Add(alpha, phat);   //  x += alpha * phat
      x.Add(omega, shat);   //  x += omega * shat
      add(s, -omega, t, r); //  r = s - omega * t

      rho_2 = rho_1;
      resid = Norm(r);
      MFEM_ASSERT(IsFinite(resid), "resid = " << resid);
      if (print_level >= 0)
      {
         mfem::out << "   ||r|| = " << resid << '\n';
      }
      if (resid < tol_goal)
      {
         final_norm = resid;
         final_iter = i;
         converged = 1;
         return;
      }
      if (omega == 0)
      {
         final_norm = resid;
         final_iter = i;
         converged = 0;
         return;
      }
   }

   final_norm = resid;
   final_iter = max_iter;
   converged = 0;
}

int BiCGSTAB(const Operator &A, Vector &x, const Vector &b, Solver &M,
             int &max_iter, double &tol, double atol, int printit)
{
   BiCGSTABSolver bicgstab;
   bicgstab.SetPrintLevel(printit);
   bicgstab.SetMaxIter(max_iter);
   bicgstab.SetRelTol(sqrt(tol));
   bicgstab.SetAbsTol(sqrt(atol));
   bicgstab.SetOperator(A);
   bicgstab.SetPreconditioner(M);
   bicgstab.Mult(b, x);
   max_iter = bicgstab.GetNumIterations();
   tol = bicgstab.GetFinalNorm()*bicgstab.GetFinalNorm();
   return bicgstab.GetConverged();
}

void BiCGSTAB(const Operator &A, Solver &B, const Vector &b, Vector &x,
              int print_iter, int max_num_iter, double rtol, double atol)
{
   BiCGSTAB(A, x, b, B, max_num_iter, rtol, atol, print_iter);
}


void MINRESSolver::SetOperator(const Operator &op)
{
   IterativeSolver::SetOperator(op);
   v0.SetSize(width);
   v1.SetSize(width);
   w0.SetSize(width);
   w1.SetSize(width);
   q.SetSize(width);
   if (prec)
   {
      u1.SetSize(width);
   }
}

void MINRESSolver::Mult(const Vector &b, Vector &x) const
{
   // Based on the MINRES algorithm on p. 86, Fig. 6.9 in
   // "Iterative Krylov Methods for Large Linear Systems",
   // by Henk A. van der Vorst, 2003.
   // Extended to support an SPD preconditioner.

   int it;
   double beta, eta, gamma0, gamma1, sigma0, sigma1;
   double alpha, delta, rho1, rho2, rho3, norm_goal;
   Vector *z = (prec) ? &u1 : &v1;

   converged = 1;

   if (!iterative_mode)
   {
      v1 = b;
      x = 0.;
   }
   else
   {
      oper->Mult(x, v1);
      subtract(b, v1, v1);
   }

   if (prec)
   {
      prec->Mult(v1, u1);
   }
   eta = beta = sqrt(Dot(*z, v1));
   MFEM_ASSERT(IsFinite(eta), "eta = " << eta);
   gamma0 = gamma1 = 1.;
   sigma0 = sigma1 = 0.;

   norm_goal = std::max(rel_tol*eta, abs_tol);

   if (eta <= norm_goal)
   {
      it = 0;
      goto loop_end;
   }

   if (print_level == 1 || print_level == 3)
   {
      mfem::out << "MINRES: iteration " << setw(3) << 0 << ": ||r||_B = "
                << eta << (print_level == 3 ? " ...\n" : "\n");
   }

   for (it = 1; it <= max_iter; it++)
   {
      v1 /= beta;
      if (prec)
      {
         u1 /= beta;
      }
      oper->Mult(*z, q);
      alpha = Dot(*z, q);
      MFEM_ASSERT(IsFinite(alpha), "alpha = " << alpha);
      if (it > 1) // (v0 == 0) for (it == 1)
      {
         q.Add(-beta, v0);
      }
      add(q, -alpha, v1, v0);

      delta = gamma1*alpha - gamma0*sigma1*beta;
      rho3 = sigma0*beta;
      rho2 = sigma1*alpha + gamma0*gamma1*beta;
      if (!prec)
      {
         beta = Norm(v0);
      }
      else
      {
         prec->Mult(v0, q);
         beta = sqrt(Dot(v0, q));
      }
      MFEM_ASSERT(IsFinite(beta), "beta = " << beta);
      rho1 = hypot(delta, beta);

      if (it == 1)
      {
         w0.Set(1./rho1, *z);   // (w0 == 0) and (w1 == 0)
      }
      else if (it == 2)
      {
         add(1./rho1, *z, -rho2/rho1, w1, w0);   // (w0 == 0)
      }
      else
      {
         add(-rho3/rho1, w0, -rho2/rho1, w1, w0);
         w0.Add(1./rho1, *z);
      }

      gamma0 = gamma1;
      gamma1 = delta/rho1;

      x.Add(gamma1*eta, w0);

      sigma0 = sigma1;
      sigma1 = beta/rho1;

      eta = -sigma1*eta;
      MFEM_ASSERT(IsFinite(eta), "eta = " << eta);

      if (fabs(eta) <= norm_goal)
      {
         goto loop_end;
      }

      if (print_level == 1)
      {
         mfem::out << "MINRES: iteration " << setw(3) << it << ": ||r||_B = "
                   << fabs(eta) << '\n';
      }

      if (prec)
      {
         Swap(u1, q);
      }
      Swap(v0, v1);
      Swap(w0, w1);
   }
   converged = 0;
   it--;

loop_end:
   final_iter = it;
   final_norm = fabs(eta);

   if (print_level == 1 || print_level == 3)
   {
      mfem::out << "MINRES: iteration " << setw(3) << final_iter << ": ||r||_B = "
                << final_norm << '\n';
   }
   else if (print_level == 2)
   {
      mfem::out << "MINRES: number of iterations: " << final_iter << '\n';
   }
#if 0
   if (print_level >= 1)
   {
      oper->Mult(x, v1);
      subtract(b, v1, v1);
      if (prec)
      {
         prec->Mult(v1, u1);
      }
      eta = sqrt(Dot(*z, v1));
      mfem::out << "MINRES: iteration " << setw(3) << it << ": ||r||_B = "
                << eta << " (re-computed)" << '\n';
   }
#endif
   if (!converged && print_level >= 0)
   {
      mfem::out << "MINRES: No convergence!\n";
   }
}

void MINRES(const Operator &A, const Vector &b, Vector &x, int print_it,
            int max_it, double rtol, double atol)
{
   MINRESSolver minres;
   minres.SetPrintLevel(print_it);
   minres.SetMaxIter(max_it);
   minres.SetRelTol(sqrt(rtol));
   minres.SetAbsTol(sqrt(atol));
   minres.SetOperator(A);
   minres.Mult(b, x);
}

void MINRES(const Operator &A, Solver &B, const Vector &b, Vector &x,
            int print_it, int max_it, double rtol, double atol)
{
   MINRESSolver minres;
   minres.SetPrintLevel(print_it);
   minres.SetMaxIter(max_it);
   minres.SetRelTol(sqrt(rtol));
   minres.SetAbsTol(sqrt(atol));
   minres.SetOperator(A);
   minres.SetPreconditioner(B);
   minres.Mult(b, x);
}


void NewtonSolver::SetOperator(const Operator &op)
{
   oper = &op;
   height = op.Height();
   width = op.Width();
   MFEM_ASSERT(height == width, "square Operator is required.");

   r.SetSize(width);
   c.SetSize(width);
}

void NewtonSolver::Mult(const Vector &b, Vector &x) const
{
   MFEM_ASSERT(oper != NULL, "the Operator is not set (use SetOperator).");
   MFEM_ASSERT(prec != NULL, "the Solver is not set (use SetSolver).");

   int it;
   double norm0, norm, norm_goal;
   const bool have_b = (b.Size() == Height());

   if (!iterative_mode)
   {
      x = 0.0;
   }

   oper->Mult(x, r);
   if (have_b)
   {
      r -= b;
   }

   norm0 = norm = Norm(r);
   norm_goal = std::max(rel_tol*norm, abs_tol);

   prec->iterative_mode = false;

   // x_{i+1} = x_i - [DF(x_i)]^{-1} [F(x_i)-b]
   for (it = 0; true; it++)
   {
      MFEM_ASSERT(IsFinite(norm), "norm = " << norm);
      if (print_level >= 0)
<<<<<<< HEAD
         mfem::out << "Newton iteration " << setw(2) << it
                   << " : ||r|| = " << norm << '\n';
=======
      {
         cout << "Newton iteration " << setw(2) << it
              << " : ||r|| = " << norm;
         if (it > 0)
         {
            cout << ", ||r||/||r_0|| = " << norm/norm0;
         }
         cout << '\n';
      }
>>>>>>> a9792d2f

      if (norm <= norm_goal)
      {
         converged = 1;
         break;
      }

      if (it >= max_iter)
      {
         converged = 0;
         break;
      }

      prec->SetOperator(oper->GetGradient(x));

      prec->Mult(r, c);  // c = [DF(x_i)]^{-1} [F(x_i)-b]

      const double c_scale = ComputeScalingFactor(x, b);
      if (c_scale == 0.0)
      {
         converged = 0;
         break;
      }
      add(x, -c_scale, c, x);

      oper->Mult(x, r);
      if (have_b)
      {
         r -= b;
      }
      norm = Norm(r);
   }

   final_iter = it;
   final_norm = norm;
}


int aGMRES(const Operator &A, Vector &x, const Vector &b,
           const Operator &M, int &max_iter,
           int m_max, int m_min, int m_step, double cf,
           double &tol, double &atol, int printit)
{
   int n = A.Width();

   int m = m_max;

   DenseMatrix H(m+1,m);
   Vector s(m+1), cs(m+1), sn(m+1);
   Vector w(n), av(n);

   double r1, resid;
   int i, j, k;

   M.Mult(b,w);
   double normb = w.Norml2(); // normb = ||M b||
   if (normb == 0.0)
   {
      normb = 1;
   }

   Vector r(n);
   A.Mult(x, r);
   subtract(b,r,w);
   M.Mult(w, r);           // r = M (b - A x)
   double beta = r.Norml2();  // beta = ||r||

   resid = beta / normb;

   if (resid * resid <= tol)
   {
      tol = resid * resid;
      max_iter = 0;
      return 0;
   }

   if (printit)
      mfem::out << "   Pass : " << setw(2) << 1
                << "   Iteration : " << setw(3) << 0
                << "  (r, r) = " << beta*beta << '\n';

   tol *= (normb*normb);
   tol = (atol > tol) ? atol : tol;

   m = m_max;
   Array<Vector *> v(m+1);
   for (i= 0; i<=m; i++)
   {
      v[i] = new Vector(n);
      (*v[i]) = 0.0;
   }

   j = 1;
   while (j <= max_iter)
   {
      (*v[0]) = 0.0;
      v[0] -> Add (1.0/beta, r);   // v[0] = r / ||r||
      s = 0.0; s(0) = beta;

      r1 = beta;

      for (i = 0; i < m && j <= max_iter; i++)
      {
         A.Mult((*v[i]),av);
         M.Mult(av,w);              // w = M A v[i]

         for (k = 0; k <= i; k++)
         {
            H(k,i) = w * (*v[k]);    // H(k,i) = w * v[k]
            w.Add(-H(k,i), (*v[k])); // w -= H(k,i) * v[k]
         }

         H(i+1,i)  = w.Norml2();     // H(i+1,i) = ||w||
         (*v[i+1]) = 0.0;
         v[i+1] -> Add (1.0/H(i+1,i), w); // v[i+1] = w / H(i+1,i)

         for (k = 0; k < i; k++)
         {
            ApplyPlaneRotation(H(k,i), H(k+1,i), cs(k), sn(k));
         }

         GeneratePlaneRotation(H(i,i), H(i+1,i), cs(i), sn(i));
         ApplyPlaneRotation(H(i,i), H(i+1,i), cs(i), sn(i));
         ApplyPlaneRotation(s(i), s(i+1), cs(i), sn(i));

         resid = fabs(s(i+1));
         if (printit)
            mfem::out << "   Pass : " << setw(2) << j
                      << "   Iteration : " << setw(3) << i+1
                      << "  (r, r) = " << resid*resid << '\n';

         if ( resid*resid < tol)
         {
            Update(x, i, H, s, v);
            tol = resid * resid;
            max_iter = j;
            for (i= 0; i<=m; i++)
            {
               delete v[i];
            }
            return 0;
         }
      }

      if (printit)
      {
         mfem::out << "Restarting..." << '\n';
      }

      Update(x, i-1, H, s, v);

      A.Mult(x, r);
      subtract(b,r,w);
      M.Mult(w, r);           // r = M (b - A x)
      beta = r.Norml2();      // beta = ||r||
      if ( resid*resid < tol)
      {
         tol = resid * resid;
         max_iter = j;
         for (i= 0; i<=m; i++)
         {
            delete v[i];
         }
         return 0;
      }

      if (beta/r1 > cf)
      {
         if (m - m_step >= m_min)
         {
            m -= m_step;
         }
         else
         {
            m = m_max;
         }
      }

      j++;
   }

   tol = resid * resid;
   for (i= 0; i<=m; i++)
   {
      delete v[i];
   }
   return 1;
}


void SLBQPOptimizer::SetBounds(const Vector &_lo, const Vector &_hi)
{
   lo.SetDataAndSize(_lo.GetData(), _lo.Size());
   hi.SetDataAndSize(_hi.GetData(), _hi.Size());
}

void SLBQPOptimizer::SetLinearConstraint(const Vector &_w, double _a)
{
   w.SetDataAndSize(_w.GetData(), _w.Size());
   a = _a;
}

void SLBQPOptimizer::SetPreconditioner(Solver &pr)
{
   mfem_error("SLBQPOptimizer::SetPreconditioner() : "
              "not meaningful for this solver");
}

void SLBQPOptimizer::SetOperator(const Operator &op)
{
   mfem_error("SLBQPOptimizer::SetOperator() : "
              "not meaningful for this solver");
}

inline void SLBQPOptimizer::print_iteration(int it, double r, double l) const
{
   if (print_level > 1)
      mfem::out << "SLBQP iteration " << it << ": residual = " << r
                << ", lambda = " << l << '\n';
}

void SLBQPOptimizer::Mult(const Vector& xt, Vector& x) const
{
   // Based on code provided by Denis Ridzal, dridzal@sandia.gov.
   // Algorithm adapted from Dai and Fletcher, "New Algorithms for
   // Singly Linearly Constrained Quadratic Programs Subject to Lower
   // and Upper Bounds", Numerical Analysis Report NA/216, 2003.

   // Set some algorithm-specific constants and temporaries.
   int nclip   = 0;
   double l    = 0;
   double llow = 0;
   double lupp = 0;
   double lnew = 0;
   double dl   = 2;
   double r    = 0;
   double rlow = 0;
   double rupp = 0;
   double s    = 0;

   const double smin = 0.1;

   const double tol = max(abs_tol, rel_tol*a);

   // *** Start bracketing phase of SLBQP ***
   if (print_level > 1)
   {
      mfem::out << "SLBQP bracketing phase" << '\n';
   }

   // Solve QP with fixed Lagrange multiplier
   r = solve(l,xt,x,nclip);
   print_iteration(nclip, r, l);


   // If x=xt was already within bounds and satisfies the linear
   // constraint, then we already have the solution.
   if (fabs(r) <= tol)
   {
      converged = true;
      goto slbqp_done;
   }

   if (r < 0)
   {
      llow = l;  rlow = r;  l = l + dl;

      // Solve QP with fixed Lagrange multiplier
      r = solve(l,xt,x,nclip);
      print_iteration(nclip, r, l);

      while ((r < 0) && (nclip < max_iter))
      {
         llow = l;
         s = rlow/r - 1.0;
         if (s < smin) { s = smin; }
         dl = dl + dl/s;
         l = l + dl;

         // Solve QP with fixed Lagrange multiplier
         r = solve(l,xt,x,nclip);
         print_iteration(nclip, r, l);
      }

      lupp = l;  rupp = r;
   }
   else
   {
      lupp = l;  rupp = r;  l = l - dl;

      // Solve QP with fixed Lagrange multiplier
      r = solve(l,xt,x,nclip);
      print_iteration(nclip, r, l);

      while ((r > 0) && (nclip < max_iter))
      {
         lupp = l;
         s = rupp/r - 1.0;
         if (s < smin) { s = smin; }
         dl = dl + dl/s;
         l = l - dl;

         // Solve QP with fixed Lagrange multiplier
         r = solve(l,xt,x,nclip);
         print_iteration(nclip, r, l);
      }

      llow = l;  rlow = r;
   }

   // *** Stop bracketing phase of SLBQP ***


   // *** Start secant phase of SLBQP ***
   if (print_level > 1)
   {
      mfem::out << "SLBQP secant phase" << '\n';
   }

   s = 1.0 - rlow/rupp;  dl = dl/s;  l = lupp - dl;

   // Solve QP with fixed Lagrange multiplier
   r = solve(l,xt,x,nclip);
   print_iteration(nclip, r, l);

   while ( (fabs(r) > tol) && (nclip < max_iter) )
   {
      if (r > 0)
      {
         if (s <= 2.0)
         {
            lupp = l;  rupp = r;  s = 1.0 - rlow/rupp;
            dl = (lupp - llow)/s;  l = lupp - dl;
         }
         else
         {
            s = rupp/r - 1.0;
            if (s < smin) { s = smin; }
            dl = (lupp - l)/s;
            lnew = 0.75*llow + 0.25*l;
            if (lnew < l-dl) { lnew = l-dl; }
            lupp = l;  rupp = r;  l = lnew;
            s = (lupp - llow)/(lupp - l);
         }

      }
      else
      {
         if (s >= 2.0)
         {
            llow = l;  rlow = r;  s = 1.0 - rlow/rupp;
            dl = (lupp - llow)/s;  l = lupp - dl;
         }
         else
         {
            s = rlow/r - 1.0;
            if (s < smin) { s = smin; }
            dl = (l - llow)/s;
            lnew = 0.75*lupp + 0.25*l;
            if (lnew < l+dl) { lnew = l+dl; }
            llow = l;  rlow = r; l = lnew;
            s = (lupp - llow)/(lupp - l);
         }
      }

      // Solve QP with fixed Lagrange multiplier
      r = solve(l,xt,x,nclip);
      print_iteration(nclip, r, l);
   }

   // *** Stop secant phase of SLBQP ***

   converged = (fabs(r) <= tol);
   if (!converged && print_level >= 0)
   {
      mfem::err << "SLBQP not converged!" << '\n';
   }

slbqp_done:

   final_iter = nclip;
   final_norm = r;

   if (print_level == 1 || (!converged && print_level >= 0))
   {
      mfem::out << "SLBQP iterations = " << nclip << '\n';
      mfem::out << "SLBQP lambda     = " << l << '\n';
      mfem::out << "SLBQP residual   = " << r << '\n';
   }
}

#ifdef MFEM_USE_SUITESPARSE

void UMFPackSolver::Init()
{
   mat = NULL;
   Numeric = NULL;
   AI = AJ = NULL;
   if (!use_long_ints)
   {
      umfpack_di_defaults(Control);
   }
   else
   {
      umfpack_dl_defaults(Control);
   }
}

void UMFPackSolver::SetOperator(const Operator &op)
{
   int *Ap, *Ai;
   void *Symbolic;
   double *Ax;

   if (Numeric)
   {
      if (!use_long_ints)
      {
         umfpack_di_free_numeric(&Numeric);
      }
      else
      {
         umfpack_dl_free_numeric(&Numeric);
      }
   }

   mat = const_cast<SparseMatrix *>(dynamic_cast<const SparseMatrix *>(&op));
   if (mat == NULL)
   {
      MFEM_ABORT("not a SparseMatrix");
   }

   // UMFPack requires that the column-indices in mat corresponding to each
   // row be sorted.
   // Generally, this will modify the ordering of the entries of mat.
   mat->SortColumnIndices();

   height = mat->Height();
   width = mat->Width();
   MFEM_VERIFY(width == height, "not a square matrix");

   Ap = mat->GetI();
   Ai = mat->GetJ();
   Ax = mat->GetData();

   if (!use_long_ints)
   {
      int status = umfpack_di_symbolic(width, width, Ap, Ai, Ax, &Symbolic,
                                       Control, Info);
      if (status < 0)
      {
         umfpack_di_report_info(Control, Info);
         umfpack_di_report_status(Control, status);
         mfem_error("UMFPackSolver::SetOperator :"
                    " umfpack_di_symbolic() failed!");
      }

      status = umfpack_di_numeric(Ap, Ai, Ax, Symbolic, &Numeric,
                                  Control, Info);
      if (status < 0)
      {
         umfpack_di_report_info(Control, Info);
         umfpack_di_report_status(Control, status);
         mfem_error("UMFPackSolver::SetOperator :"
                    " umfpack_di_numeric() failed!");
      }
      umfpack_di_free_symbolic(&Symbolic);
   }
   else
   {
      SuiteSparse_long status;

      delete [] AJ;
      delete [] AI;
      AI = new SuiteSparse_long[width + 1];
      AJ = new SuiteSparse_long[Ap[width]];
      for (int i = 0; i <= width; i++)
      {
         AI[i] = (SuiteSparse_long)(Ap[i]);
      }
      for (int i = 0; i < Ap[width]; i++)
      {
         AJ[i] = (SuiteSparse_long)(Ai[i]);
      }

      status = umfpack_dl_symbolic(width, width, AI, AJ, Ax, &Symbolic,
                                   Control, Info);
      if (status < 0)
      {
         umfpack_dl_report_info(Control, Info);
         umfpack_dl_report_status(Control, status);
         mfem_error("UMFPackSolver::SetOperator :"
                    " umfpack_dl_symbolic() failed!");
      }

      status = umfpack_dl_numeric(AI, AJ, Ax, Symbolic, &Numeric,
                                  Control, Info);
      if (status < 0)
      {
         umfpack_dl_report_info(Control, Info);
         umfpack_dl_report_status(Control, status);
         mfem_error("UMFPackSolver::SetOperator :"
                    " umfpack_dl_numeric() failed!");
      }
      umfpack_dl_free_symbolic(&Symbolic);
   }
}

void UMFPackSolver::Mult(const Vector &b, Vector &x) const
{
   if (mat == NULL)
      mfem_error("UMFPackSolver::Mult : matrix is not set!"
                 " Call SetOperator first!");

   if (!use_long_ints)
   {
      int status =
         umfpack_di_solve(UMFPACK_At, mat->GetI(), mat->GetJ(),
                          mat->GetData(), x, b, Numeric, Control, Info);
      umfpack_di_report_info(Control, Info);
      if (status < 0)
      {
         umfpack_di_report_status(Control, status);
         mfem_error("UMFPackSolver::Mult : umfpack_di_solve() failed!");
      }
   }
   else
   {
      SuiteSparse_long status =
         umfpack_dl_solve(UMFPACK_At, AI, AJ, mat->GetData(), x, b,
                          Numeric, Control, Info);
      umfpack_dl_report_info(Control, Info);
      if (status < 0)
      {
         umfpack_dl_report_status(Control, status);
         mfem_error("UMFPackSolver::Mult : umfpack_dl_solve() failed!");
      }
   }
}

void UMFPackSolver::MultTranspose(const Vector &b, Vector &x) const
{
   if (mat == NULL)
      mfem_error("UMFPackSolver::MultTranspose : matrix is not set!"
                 " Call SetOperator first!");

   if (!use_long_ints)
   {
      int status =
         umfpack_di_solve(UMFPACK_A, mat->GetI(), mat->GetJ(),
                          mat->GetData(), x, b, Numeric, Control, Info);
      umfpack_di_report_info(Control, Info);
      if (status < 0)
      {
         umfpack_di_report_status(Control, status);
         mfem_error("UMFPackSolver::MultTranspose :"
                    " umfpack_di_solve() failed!");
      }
   }
   else
   {
      SuiteSparse_long status =
         umfpack_dl_solve(UMFPACK_A, AI, AJ, mat->GetData(), x, b,
                          Numeric, Control, Info);
      umfpack_dl_report_info(Control, Info);
      if (status < 0)
      {
         umfpack_dl_report_status(Control, status);
         mfem_error("UMFPackSolver::MultTranspose :"
                    " umfpack_dl_solve() failed!");
      }
   }
}

UMFPackSolver::~UMFPackSolver()
{
   delete [] AJ;
   delete [] AI;
   if (Numeric)
   {
      if (!use_long_ints)
      {
         umfpack_di_free_numeric(&Numeric);
      }
      else
      {
         umfpack_dl_free_numeric(&Numeric);
      }
   }
}

void KLUSolver::Init()
{
   klu_defaults(&Common);
}

void KLUSolver::SetOperator(const Operator &op)
{
   if (Numeric)
   {
      MFEM_ASSERT(Symbolic != 0,
                  "Had Numeric pointer in KLU, but not Symbolic");
      klu_free_symbolic(&Symbolic, &Common);
      Symbolic = 0;
      klu_free_numeric(&Numeric, &Common);
      Numeric = 0;
   }

   mat = const_cast<SparseMatrix *>(dynamic_cast<const SparseMatrix *>(&op));
   MFEM_VERIFY(mat != NULL, "not a SparseMatrix");

   // KLU requires that the column-indices in mat corresponding to each row be
   // sorted.  Generally, this will modify the ordering of the entries of mat.
   mat->SortColumnIndices();

   height = mat->Height();
   width = mat->Width();
   MFEM_VERIFY(width == height, "not a square matrix");

   int * Ap = mat->GetI();
   int * Ai = mat->GetJ();
   double * Ax = mat->GetData();

   Symbolic = klu_analyze( height, Ap, Ai, &Common);
   Numeric = klu_factor(Ap, Ai, Ax, Symbolic, &Common);
}

void KLUSolver::Mult(const Vector &b, Vector &x) const
{
   MFEM_VERIFY(mat != NULL,
               "KLUSolver::Mult : matrix is not set!  Call SetOperator first!");

   int n = mat->Height();
   int numRhs = 1;
   // Copy B into X, so we can pass it in and overwrite it.
   x = b;
   // Solve the transpose, since KLU thinks the matrix is compressed column
   // format.
   klu_tsolve( Symbolic, Numeric, n, numRhs, x.GetData(), &Common);
}

void KLUSolver::MultTranspose(const Vector &b, Vector &x) const
{
   MFEM_VERIFY(mat != NULL,
               "KLUSolver::Mult : matrix is not set!  Call SetOperator first!");

   int n = mat->Height();
   int numRhs = 1;
   // Copy B into X, so we can pass it in and overwrite it.
   x = b;
   // Solve the regular matrix, not the transpose, since KLU thinks the matrix
   // is compressed column format.
   klu_solve( Symbolic, Numeric, n, numRhs, x.GetData(), &Common);
}

KLUSolver::~KLUSolver()
{
   klu_free_symbolic (&Symbolic, &Common) ;
   klu_free_numeric (&Numeric, &Common) ;
   Symbolic = 0;
   Numeric = 0;
}

#endif // MFEM_USE_SUITESPARSE

}<|MERGE_RESOLUTION|>--- conflicted
+++ resolved
@@ -1268,20 +1268,15 @@
    {
       MFEM_ASSERT(IsFinite(norm), "norm = " << norm);
       if (print_level >= 0)
-<<<<<<< HEAD
+      {
          mfem::out << "Newton iteration " << setw(2) << it
-                   << " : ||r|| = " << norm << '\n';
-=======
-      {
-         cout << "Newton iteration " << setw(2) << it
-              << " : ||r|| = " << norm;
+                   << " : ||r|| = " << norm;
          if (it > 0)
          {
-            cout << ", ||r||/||r_0|| = " << norm/norm0;
-         }
-         cout << '\n';
-      }
->>>>>>> a9792d2f
+            mfem::out << ", ||r||/||r_0|| = " << norm/norm0;
+         }
+         mfem::out << '\n';
+      }
 
       if (norm <= norm_goal)
       {
