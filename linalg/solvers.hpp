// Copyright (c) 2010-2020, Lawrence Livermore National Security, LLC. Produced
// at the Lawrence Livermore National Laboratory. All Rights reserved. See files
// LICENSE and NOTICE for details. LLNL-CODE-806117.
//
// This file is part of the MFEM library. For more information and source code
// availability visit https://mfem.org.
//
// MFEM is free software; you can redistribute it and/or modify it under the
// terms of the BSD-3 license. We welcome feedback and contributions, see file
// CONTRIBUTING.md for details.

#ifndef MFEM_SOLVERS
#define MFEM_SOLVERS

#include "../config/config.hpp"
#include "densemat.hpp"

#ifdef MFEM_USE_MPI
#include <mpi.h>
#endif

#ifdef MFEM_USE_SUITESPARSE
#include "sparsemat.hpp"
#include <umfpack.h>
#include <klu.h>
#endif

namespace mfem
{

class BilinearForm;

/// Abstract base class for iterative solver
class IterativeSolver : public Solver
{
#ifdef MFEM_USE_MPI
private:
   int dot_prod_type; // 0 - local, 1 - global over 'comm'
   MPI_Comm comm;
#endif

protected:
   const Operator *oper;
   Solver *prec;

   int max_iter, print_level;
   double rel_tol, abs_tol;

   // stats
   mutable int final_iter, converged;
   mutable double final_norm;

   double Dot(const Vector &x, const Vector &y) const;
   double Norm(const Vector &x) const { return sqrt(Dot(x, x)); }

public:
   IterativeSolver();

#ifdef MFEM_USE_MPI
   IterativeSolver(MPI_Comm _comm);
#endif

   void SetRelTol(double rtol) { rel_tol = rtol; }
   void SetAbsTol(double atol) { abs_tol = atol; }
   void SetMaxIter(int max_it) { max_iter = max_it; }
   void SetPrintLevel(int print_lvl);

   int GetNumIterations() const { return final_iter; }
   int GetConverged() const { return converged; }
   double GetFinalNorm() const { return final_norm; }

   /// This should be called before SetOperator
   virtual void SetPreconditioner(Solver &pr);

   /// Also calls SetOperator for the preconditioner if there is one
   virtual void SetOperator(const Operator &op);
};


/// Jacobi smoothing for a given bilinear form (no matrix necessary).
/** Useful with tensorized, partially assembled operators. Can also be defined
    by given diagonal vector. This is basic Jacobi iteration; for tolerances,
    iteration control, etc. wrap with SLISolver. */
class OperatorJacobiSmoother : public Solver
{
public:
   /** Setup a Jacobi smoother with the diagonal of @a a obtained by calling
       a.AssembleDiagonal(). It is assumed that the underlying operator acts as
       the identity on entries in ess_tdof_list, corresponding to (assembled)
       DIAG_ONE policy or ConstratinedOperator in the matrix-free setting. */
   OperatorJacobiSmoother(const BilinearForm &a,
                          const Array<int> &ess_tdof_list,
                          const double damping=1.0);

   /** Application is by the *inverse* of the given vector. It is assumed that
       the underlying operator acts as the identity on entries in ess_tdof_list,
       corresponding to (assembled) DIAG_ONE policy or ConstratinedOperator in
       the matrix-free setting. */
   OperatorJacobiSmoother(const Vector &d,
                          const Array<int> &ess_tdof_list,
                          const double damping=1.0);
   ~OperatorJacobiSmoother() {}

   void Mult(const Vector &x, Vector &y) const;
   void SetOperator(const Operator &op) { oper = &op; }
   void Setup(const Vector &diag);

private:
   const int N;
   Vector dinv;
   const double damping;
   const Array<int> &ess_tdof_list;
   mutable Vector residual;

   const Operator *oper;
};

/// Chebyshev accelerated smoothing with given vector, no matrix necessary
<<<<<<< HEAD
/** Potentially useful with tensorized operators, for example.
    This is just a very basic Chebyshev iteration, if you want
    tolerances, iteration control, etc. wrap this with SLISolver. */
class OperatorChebyshevSmoother : public Solver
{
public:
   /** Application is by *inverse* of the given vector.
       It is assumed the underlying operator acts as the identity
       on entries in ess_tdof_list, corresponding to (assembled) DIAG_ONE
       policy or ConstrainedOperator in the matrix-free setting.
       The estimated largest eigenvalue of the diagonally preconditoned
       operator must be provided via max_eig_estimate. */
=======
/** Potentially useful with tensorized operators, for example. This is just a
    very basic Chebyshev iteration, if you want tolerances, iteration control,
    etc. wrap this with SLISolver. */
class OperatorChebyshevSmoother : public Solver
{
public:
   /** Application is by *inverse* of the given vector. It is assumed the
       underlying operator acts as the identity on entries in ess_tdof_list,
       corresponding to (assembled) DIAG_ONE policy or ConstrainedOperator in
       the matrix-free setting. The estimated largest eigenvalue of the
       diagonally preconditoned operator must be provided via
       max_eig_estimate. */
>>>>>>> dcd2ed5c
   OperatorChebyshevSmoother(Operator* oper_, const Vector &d,
                             const Array<int>& ess_tdof_list,
                             int order, double max_eig_estimate);

<<<<<<< HEAD
   /** Application is by *inverse* of the given vector.
       It is assumed the underlying operator acts as the identity
       on entries in ess_tdof_list, corresponding to (assembled) DIAG_ONE
       policy or ConstrainedOperator in the matrix-free setting.
       The largest eigenvalue of the diagonally preconditoned operator is
       estimated internally via a power method. The accuracy of the
       estimated eigenvalue may be controlled via power_iterations and
       power_tolerance. */
=======
   /** Application is by *inverse* of the given vector. It is assumed the
       underlying operator acts as the identity on entries in ess_tdof_list,
       corresponding to (assembled) DIAG_ONE policy or ConstrainedOperator in
       the matrix-free setting. The largest eigenvalue of the diagonally
       preconditoned operator is estimated internally via a power method. The
       accuracy of the estimated eigenvalue may be controlled via
       power_iterations and power_tolerance. */
>>>>>>> dcd2ed5c
#ifdef MFEM_USE_MPI
   OperatorChebyshevSmoother(Operator* oper_, const Vector &d,
                             const Array<int>& ess_tdof_list,
                             int order, MPI_Comm comm = MPI_COMM_NULL, int power_iterations = 10,
                             double power_tolerance = 1e-8);
#else
   OperatorChebyshevSmoother(Operator* oper_, const Vector &d,
                             const Array<int>& ess_tdof_list,
                             int order, int power_iterations = 10, double power_tolerance = 1e-8);
#endif

   ~OperatorChebyshevSmoother() {}

   void Mult(const Vector&x, Vector &y) const;

   void SetOperator(const Operator &op_)
   {
      oper = &op_;
   }

   void Setup();

private:
   const int order;
   double max_eig_estimate;
   const int N;
   Vector dinv;
   const Vector &diag;
   Array<double> coeffs;
   const Array<int>& ess_tdof_list;
   mutable Vector residual;
   mutable Vector helperVector;
   const Operator* oper;
};


/// Stationary linear iteration: x <- x + B (b - A x)
class SLISolver : public IterativeSolver
{
protected:
   mutable Vector r, z;

   void UpdateVectors();

public:
   SLISolver() { }

#ifdef MFEM_USE_MPI
   SLISolver(MPI_Comm _comm) : IterativeSolver(_comm) { }
#endif

   virtual void SetOperator(const Operator &op)
   { IterativeSolver::SetOperator(op); UpdateVectors(); }

   virtual void Mult(const Vector &b, Vector &x) const;
};

/// Stationary linear iteration. (tolerances are squared)
void SLI(const Operator &A, const Vector &b, Vector &x,
         int print_iter = 0, int max_num_iter = 1000,
         double RTOLERANCE = 1e-12, double ATOLERANCE = 1e-24);

/// Preconditioned stationary linear iteration. (tolerances are squared)
void SLI(const Operator &A, Solver &B, const Vector &b, Vector &x,
         int print_iter = 0, int max_num_iter = 1000,
         double RTOLERANCE = 1e-12, double ATOLERANCE = 1e-24);


/// Conjugate gradient method
class CGSolver : public IterativeSolver
{
protected:
   mutable Vector r, d, z;

   void UpdateVectors();

public:
   CGSolver() { }

#ifdef MFEM_USE_MPI
   CGSolver(MPI_Comm _comm) : IterativeSolver(_comm) { }
#endif

   virtual void SetOperator(const Operator &op)
   { IterativeSolver::SetOperator(op); UpdateVectors(); }

   virtual void Mult(const Vector &b, Vector &x) const;
};

/// Conjugate gradient method. (tolerances are squared)
void CG(const Operator &A, const Vector &b, Vector &x,
        int print_iter = 0, int max_num_iter = 1000,
        double RTOLERANCE = 1e-12, double ATOLERANCE = 1e-24);

/// Preconditioned conjugate gradient method. (tolerances are squared)
void PCG(const Operator &A, Solver &B, const Vector &b, Vector &x,
         int print_iter = 0, int max_num_iter = 1000,
         double RTOLERANCE = 1e-12, double ATOLERANCE = 1e-24);


/// GMRES method
class GMRESSolver : public IterativeSolver
{
protected:
   int m; // see SetKDim()

public:
   GMRESSolver() { m = 50; }

#ifdef MFEM_USE_MPI
   GMRESSolver(MPI_Comm _comm) : IterativeSolver(_comm) { m = 50; }
#endif

   /// Set the number of iteration to perform between restarts, default is 50.
   void SetKDim(int dim) { m = dim; }

   virtual void Mult(const Vector &b, Vector &x) const;
};

/// FGMRES method
class FGMRESSolver : public IterativeSolver
{
protected:
   int m;

public:
   FGMRESSolver() { m = 50; }

#ifdef MFEM_USE_MPI
   FGMRESSolver(MPI_Comm _comm) : IterativeSolver(_comm) { m = 50; }
#endif

   void SetKDim(int dim) { m = dim; }

   virtual void Mult(const Vector &b, Vector &x) const;
};

/// GMRES method. (tolerances are squared)
int GMRES(const Operator &A, Vector &x, const Vector &b, Solver &M,
          int &max_iter, int m, double &tol, double atol, int printit);

/// GMRES method. (tolerances are squared)
void GMRES(const Operator &A, Solver &B, const Vector &b, Vector &x,
           int print_iter = 0, int max_num_iter = 1000, int m = 50,
           double rtol = 1e-12, double atol = 1e-24);


/// BiCGSTAB method
class BiCGSTABSolver : public IterativeSolver
{
protected:
   mutable Vector p, phat, s, shat, t, v, r, rtilde;

   void UpdateVectors();

public:
   BiCGSTABSolver() { }

#ifdef MFEM_USE_MPI
   BiCGSTABSolver(MPI_Comm _comm) : IterativeSolver(_comm) { }
#endif

   virtual void SetOperator(const Operator &op)
   { IterativeSolver::SetOperator(op); UpdateVectors(); }

   virtual void Mult(const Vector &b, Vector &x) const;
};

/// BiCGSTAB method. (tolerances are squared)
int BiCGSTAB(const Operator &A, Vector &x, const Vector &b, Solver &M,
             int &max_iter, double &tol, double atol, int printit);

/// BiCGSTAB method. (tolerances are squared)
void BiCGSTAB(const Operator &A, Solver &B, const Vector &b, Vector &x,
              int print_iter = 0, int max_num_iter = 1000,
              double rtol = 1e-12, double atol = 1e-24);


/// MINRES method
class MINRESSolver : public IterativeSolver
{
protected:
   mutable Vector v0, v1, w0, w1, q;
   mutable Vector u1; // used in the preconditioned version

public:
   MINRESSolver() { }

#ifdef MFEM_USE_MPI
   MINRESSolver(MPI_Comm _comm) : IterativeSolver(_comm) { }
#endif

   virtual void SetPreconditioner(Solver &pr)
   {
      IterativeSolver::SetPreconditioner(pr);
      if (oper) { u1.SetSize(width); }
   }

   virtual void SetOperator(const Operator &op);

   virtual void Mult(const Vector &b, Vector &x) const;
};

/// MINRES method without preconditioner. (tolerances are squared)
void MINRES(const Operator &A, const Vector &b, Vector &x, int print_it = 0,
            int max_it = 1000, double rtol = 1e-12, double atol = 1e-24);

/// MINRES method with preconditioner. (tolerances are squared)
void MINRES(const Operator &A, Solver &B, const Vector &b, Vector &x,
            int print_it = 0, int max_it = 1000,
            double rtol = 1e-12, double atol = 1e-24);


/// Newton's method for solving F(x)=b for a given operator F.
/** The method GetGradient() must be implemented for the operator F.
    The preconditioner is used (in non-iterative mode) to evaluate
    the action of the inverse gradient of the operator. */
class NewtonSolver : public IterativeSolver
{
protected:
   mutable Vector r, c;

public:
   NewtonSolver() { }

#ifdef MFEM_USE_MPI
   NewtonSolver(MPI_Comm _comm) : IterativeSolver(_comm) { }
#endif
   virtual void SetOperator(const Operator &op);

   /// Set the linear solver for inverting the Jacobian.
   /** This method is equivalent to calling SetPreconditioner(). */
   virtual void SetSolver(Solver &solver) { prec = &solver; }

   /// Solve the nonlinear system with right-hand side @a b.
   /** If `b.Size() != Height()`, then @a b is assumed to be zero. */
   virtual void Mult(const Vector &b, Vector &x) const;

   /** @brief This method can be overloaded in derived classes to implement line
       search algorithms. */
   /** The base class implementation (NewtonSolver) simply returns 1. A return
       value of 0 indicates a failure, interrupting the Newton iteration. */
   virtual double ComputeScalingFactor(const Vector &x, const Vector &b) const
   { return 1.0; }

   /** @brief This method can be overloaded in derived classes to perform
       computations that need knowledge of the newest Newton state. */
   virtual void ProcessNewState(const Vector &x) const { }
};

/** Adaptive restarted GMRES.
    m_max and m_min(=1) are the maximal and minimal restart parameters.
    m_step(=1) is the step to use for going from m_max and m_min.
    cf(=0.4) is a desired convergence factor. */
int aGMRES(const Operator &A, Vector &x, const Vector &b,
           const Operator &M, int &max_iter,
           int m_max, int m_min, int m_step, double cf,
           double &tol, double &atol, int printit);


/** Defines operators and constraints for the following optimization problem:
 *
 *    Find x that minimizes the objective function F(x), subject to
 *    C(x) = c_e,
 *    d_lo <= D(x) <= d_hi,
 *    x_lo <= x <= x_hi.
 *
 *  The operators F, C, D must take input of the same size (same width).
 *  Gradients of F, C, D might be needed, depending on the OptimizationSolver.
 *  When used with Hiop, gradients of C and D must be DenseMatrices.
 *  F always returns a scalar value, see CalcObjective(), CalcObjectiveGrad().
 *  C and D can have arbitrary heights.
 *  C and D can be NULL, meaning that their constraints are not used.
 *
 *  When used in parallel, all Vectors are assumed to be true dof vectors, and
 *  the operators are expected to be defined for tdof vectors. */
class OptimizationProblem
{
protected:
   /// Not owned, some can remain unused (NULL).
   const Operator *C, *D;
   const Vector *c_e, *d_lo, *d_hi, *x_lo, *x_hi;

public:
   const int input_size;

   /// In parallel, insize is the number of the local true dofs.
   OptimizationProblem(int insize, const Operator *C_, const Operator *D_);

   /// Objective F(x). In parallel, the result should be reduced over tasks.
   virtual double CalcObjective(const Vector &x) const = 0;
   /// The result grad is expected to enter with the correct size.
   virtual void CalcObjectiveGrad(const Vector &x, Vector &grad) const
   { MFEM_ABORT("The objective gradient is not implemented."); }

   void SetEqualityConstraint(const Vector &c);
   void SetInequalityConstraint(const Vector &dl, const Vector &dh);
   void SetSolutionBounds(const Vector &xl, const Vector &xh);

   const Operator *GetC() const { return C; }
   const Operator *GetD() const { return D; }
   const Vector *GetEqualityVec() const { return c_e; }
   const Vector *GetInequalityVec_Lo() const { return d_lo; }
   const Vector *GetInequalityVec_Hi() const { return d_hi; }
   const Vector *GetBoundsVec_Lo() const { return x_lo; }
   const Vector *GetBoundsVec_Hi() const { return x_hi; }

   int GetNumConstraints() const;
};

/// Abstract solver for OptimizationProblems.
class OptimizationSolver : public IterativeSolver
{
protected:
   const OptimizationProblem *problem;

public:
   OptimizationSolver(): IterativeSolver(), problem(NULL) { }
#ifdef MFEM_USE_MPI
   OptimizationSolver(MPI_Comm _comm): IterativeSolver(_comm), problem(NULL) { }
#endif
   virtual ~OptimizationSolver() { }

   /** This function is virtual as solvers might need to perform some initial
    *  actions (e.g. validation) with the OptimizationProblem. */
   virtual void SetOptimizationProblem(const OptimizationProblem &prob)
   { problem = &prob; }

   virtual void Mult(const Vector &xt, Vector &x) const = 0;

   virtual void SetPreconditioner(Solver &pr)
   { MFEM_ABORT("Not meaningful for this solver."); }
   virtual void SetOperator(const Operator &op)
   { MFEM_ABORT("Not meaningful for this solver."); }
};

/** SLBQP optimizer:
 *  (S)ingle (L)inearly Constrained with (B)ounds (Q)uadratic (P)rogram
 *
 *    Minimize || x-x_t ||, subject to
 *    sum w_i x_i = a,
 *    x_lo <= x <= x_hi.
 */
class SLBQPOptimizer : public OptimizationSolver
{
protected:
   Vector lo, hi, w;
   double a;

   /// Solve QP at fixed lambda
   inline double solve(double l, const Vector &xt, Vector &x, int &nclip) const
   {
      add(xt, l, w, x);
      if (problem == NULL) { x.median(lo,hi); }
      else
      {
         x.median(*problem->GetBoundsVec_Lo(),
                  *problem->GetBoundsVec_Hi());
      }
      nclip++;
      if (problem == NULL) { return Dot(w, x) - a; }
      else
      {
         Vector c(1);
         // Includes parallel communication.
         problem->GetC()->Mult(x, c);

         return c(0) - (*problem->GetEqualityVec())(0);
      }
   }

   inline void print_iteration(int it, double r, double l) const;

public:
   SLBQPOptimizer() { }

#ifdef MFEM_USE_MPI
   SLBQPOptimizer(MPI_Comm _comm) : OptimizationSolver(_comm) { }
#endif

   /** Setting an OptimizationProblem will overwrite the Vectors given by
    *  SetBounds and SetLinearConstraint. The objective function remains
    *  unchanged. */
   virtual void SetOptimizationProblem(const OptimizationProblem &prob);

   void SetBounds(const Vector &_lo, const Vector &_hi);
   void SetLinearConstraint(const Vector &_w, double _a);

   /** We let the target values play the role of the initial vector xt, from
    *  which the operator generates the optimal vector x. */
   virtual void Mult(const Vector &xt, Vector &x) const;
};

/** Block ILU solver:
 *  Performs a block ILU(k) approximate factorization with specified block
 *  size. Currently only k=0 is supported. This is useful as a preconditioner
 *  for DG-type discretizations, where the system matrix has a natural
 *  (elemental) block structure.
 *
 *  In the case of DG discretizations, the block size should usually be set to
 *  either ndofs_per_element or vdim*ndofs_per_element (if the finite element
 *  space has Ordering::byVDIM). The block size must evenly divide the size of
 *  the matrix.
 *
 *  Renumbering the blocks is also supported by specifying a reordering method.
 *  Currently greedy minimum discarded fill ordering and no reordering are
 *  supported. Renumbering the blocks can lead to a much better approximate
 *  factorization.
 */
class BlockILU : public Solver
{
public:

   /// The reordering method used by the BlockILU factorization.
   enum class Reordering
   {
      MINIMUM_DISCARDED_FILL,
      NONE
   };

   /** Create an "empty" BlockILU solver. SetOperator must be called later to
    *  actually form the factorization
    */
   BlockILU(int block_size_,
            Reordering reordering_ = Reordering::MINIMUM_DISCARDED_FILL,
            int k_fill_ = 0);

   /** Create a block ILU approximate factorization for the matrix @a op.
    *  @a op should be of type either SparseMatrix or HypreParMatrix. In the
    *  case that @a op is a HypreParMatrix, the ILU factorization is performed
    *  on the diagonal blocks of the parallel decomposition.
    */
   BlockILU(Operator &op, int block_size_ = 1,
            Reordering reordering_ = Reordering::MINIMUM_DISCARDED_FILL,
            int k_fill_ = 0);

   /** Perform the block ILU factorization for the matrix @a op.
    *  As in the constructor, @a op must either be a SparseMatrix or
    *  HypreParMatrix
    */
   void SetOperator(const Operator &op);

   /// Solve the system `LUx = b`, where `L` and `U` are the block ILU factors.
   void Mult(const Vector &b, Vector &x) const;

   /** Get the I array for the block CSR representation of the factorization.
    *  Similar to SparseMatrix::GetI(). Mostly used for testing.
    */
   int *GetBlockI() { return IB.GetData(); }

   /** Get the J array for the block CSR representation of the factorization.
    *  Similar to SparseMatrix::GetJ(). Mostly used for testing.
    */
   int *GetBlockJ() { return JB.GetData(); }

   /** Get the data array for the block CSR representation of the factorization.
    *  Similar to SparseMatrix::GetData(). Mostly used for testing.
    */
   double *GetBlockData() { return AB.Data(); }

private:
   /// Set up the block CSR structure corresponding to a sparse matrix @a A
   void CreateBlockPattern(const class SparseMatrix &A);

   /// Perform the block ILU factorization
   void Factorize();

   int block_size;

   /// Fill level for block ILU(k) factorizations. Only k=0 is supported.
   int k_fill;

   Reordering reordering;

   /// Temporary vector used in the Mult() function.
   mutable Vector y;

   /// Permutation and inverse permutation vectors for the block reordering.
   Array<int> P, Pinv;

   /** Block CSR storage of the factorization. The block upper triangular part
    *  stores the U factor. The L factor implicitly has identity on the diagonal
    *  blocks, and the rest of L is given by the strictly block lower triangular
    *  part.
    */
   Array<int> IB, ID, JB;
   DenseTensor AB;

   /// DB(i) stores the LU factorization of the i'th diagonal block
   mutable DenseTensor DB;
   /// Pivot arrays for the LU factorizations given by #DB
   mutable Array<int> ipiv;
};

#ifdef MFEM_USE_SUITESPARSE

/// Direct sparse solver using UMFPACK
class UMFPackSolver : public Solver
{
protected:
   bool use_long_ints;
   SparseMatrix *mat;
   void *Numeric;
   SuiteSparse_long *AI, *AJ;

   void Init();

public:
   double Control[UMFPACK_CONTROL];
   mutable double Info[UMFPACK_INFO];

   /** @brief For larger matrices, if the solver fails, set the parameter @a
       _use_long_ints = true. */
   UMFPackSolver(bool _use_long_ints = false)
      : use_long_ints(_use_long_ints) { Init(); }
   /** @brief Factorize the given SparseMatrix using the defaults. For larger
       matrices, if the solver fails, set the parameter @a _use_long_ints =
       true. */
   UMFPackSolver(SparseMatrix &A, bool _use_long_ints = false)
      : use_long_ints(_use_long_ints) { Init(); SetOperator(A); }

   /** @brief Factorize the given Operator @a op which must be a SparseMatrix.

       The factorization uses the parameters set in the #Control data member.
       @note This method calls SparseMatrix::SortColumnIndices() with @a op,
       modifying the matrix if the column indices are not already sorted. */
   virtual void SetOperator(const Operator &op);

   /// Set the print level field in the #Control data member.
   void SetPrintLevel(int print_lvl) { Control[UMFPACK_PRL] = print_lvl; }

   virtual void Mult(const Vector &b, Vector &x) const;
   virtual void MultTranspose(const Vector &b, Vector &x) const;

   virtual ~UMFPackSolver();
};

/// Direct sparse solver using KLU
class KLUSolver : public Solver
{
protected:
   SparseMatrix *mat;
   klu_symbolic *Symbolic;
   klu_numeric *Numeric;

   void Init();

public:
   KLUSolver()
      : mat(0),Symbolic(0),Numeric(0)
   { Init(); }
   KLUSolver(SparseMatrix &A)
      : mat(0),Symbolic(0),Numeric(0)
   { Init(); SetOperator(A); }

   // Works on sparse matrices only; calls SparseMatrix::SortColumnIndices().
   virtual void SetOperator(const Operator &op);

   virtual void Mult(const Vector &b, Vector &x) const;
   virtual void MultTranspose(const Vector &b, Vector &x) const;

   virtual ~KLUSolver();

   mutable klu_common Common;
};

#endif // MFEM_USE_SUITESPARSE

}

#endif // MFEM_SOLVERS<|MERGE_RESOLUTION|>--- conflicted
+++ resolved
@@ -116,20 +116,6 @@
 };
 
 /// Chebyshev accelerated smoothing with given vector, no matrix necessary
-<<<<<<< HEAD
-/** Potentially useful with tensorized operators, for example.
-    This is just a very basic Chebyshev iteration, if you want
-    tolerances, iteration control, etc. wrap this with SLISolver. */
-class OperatorChebyshevSmoother : public Solver
-{
-public:
-   /** Application is by *inverse* of the given vector.
-       It is assumed the underlying operator acts as the identity
-       on entries in ess_tdof_list, corresponding to (assembled) DIAG_ONE
-       policy or ConstrainedOperator in the matrix-free setting.
-       The estimated largest eigenvalue of the diagonally preconditoned
-       operator must be provided via max_eig_estimate. */
-=======
 /** Potentially useful with tensorized operators, for example. This is just a
     very basic Chebyshev iteration, if you want tolerances, iteration control,
     etc. wrap this with SLISolver. */
@@ -142,21 +128,10 @@
        the matrix-free setting. The estimated largest eigenvalue of the
        diagonally preconditoned operator must be provided via
        max_eig_estimate. */
->>>>>>> dcd2ed5c
    OperatorChebyshevSmoother(Operator* oper_, const Vector &d,
                              const Array<int>& ess_tdof_list,
                              int order, double max_eig_estimate);
 
-<<<<<<< HEAD
-   /** Application is by *inverse* of the given vector.
-       It is assumed the underlying operator acts as the identity
-       on entries in ess_tdof_list, corresponding to (assembled) DIAG_ONE
-       policy or ConstrainedOperator in the matrix-free setting.
-       The largest eigenvalue of the diagonally preconditoned operator is
-       estimated internally via a power method. The accuracy of the
-       estimated eigenvalue may be controlled via power_iterations and
-       power_tolerance. */
-=======
    /** Application is by *inverse* of the given vector. It is assumed the
        underlying operator acts as the identity on entries in ess_tdof_list,
        corresponding to (assembled) DIAG_ONE policy or ConstrainedOperator in
@@ -164,7 +139,6 @@
        preconditoned operator is estimated internally via a power method. The
        accuracy of the estimated eigenvalue may be controlled via
        power_iterations and power_tolerance. */
->>>>>>> dcd2ed5c
 #ifdef MFEM_USE_MPI
    OperatorChebyshevSmoother(Operator* oper_, const Vector &d,
                              const Array<int>& ess_tdof_list,
