--- conflicted
+++ resolved
@@ -1797,7 +1797,6 @@
 }
 
 void DenseMatrix::SetRow(int r, const Vector &row)
-<<<<<<< HEAD
 {
    MFEM_ASSERT(Width() == row.Size(), "");
    SetRow(r, row.GetData());
@@ -1805,15 +1804,6 @@
 
 void DenseMatrix::SetCol(int c, const double* col)
 {
-=======
-{
-   MFEM_ASSERT(Width() == row.Size(), "");
-   SetRow(r, row.GetData());
-}
-
-void DenseMatrix::SetCol(int c, const double* col)
-{
->>>>>>> e6bd86ae
    MFEM_ASSERT(col != nullptr, "supplied column pointer is null");
    for (int i = 0; i < Height(); i++)
    {
