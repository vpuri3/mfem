--- conflicted
+++ resolved
@@ -533,7 +533,6 @@
       double F = d[0] * d[3] + d[1] * d[4] + d[2] * d[5];
       return sqrt(E * G - F * F);
    }
-<<<<<<< HEAD
    else if ((Height() == 4) && (Width() == 1))
    {
       return sqrt(data[0] * data[0] + data[1] * data[1] + data[2] * data[2]
@@ -552,10 +551,7 @@
 
       return sqrt( C *( 2*B*E - C*D ) - A*E*E + F * ( A * D - B * B) );
    }
-   mfem_error("DenseMatrix::Weight()");
-=======
    mfem_error("DenseMatrix::Weight(): mismatched or unsupported dimensions");
->>>>>>> 35a79116
    return 0.0;
 }
 
@@ -2340,7 +2336,7 @@
       case 4:
       {
          CalcAdjugate(a, inva);
-         inva *= t;
+         inva *= 1./a.Det();
          break;
       }
    }
