--- conflicted
+++ resolved
@@ -862,33 +862,6 @@
    ~DenseTensor() { tdata.Delete(); }
 };
 
-<<<<<<< HEAD
-/**
- * @brief Compute the LU factorization of a batch of matrices
- *
- * Factorize n matrices of size (m x m) stored in a dense tensor
- * overwriting it with the LU factors. The factorization is such
- * that L.U = Piv.A, where A is the original matrix and Piv is a
- * permutation matrix represented by P.
- *
- * @param [in, out] Mlu batch of square matrices - dimension m x m x n.
- * @param [out] P array storing pivot information - dimension m x n.
- * @param [in] TOL optional fuzzy comparison tolerance. Defaults to 0.0.
- */
-void BatchLUFactor(DenseTensor &Mlu, Array<int> &P, const double TOL = 0.0);
-
-/**
- * @brief Solve batch linear systems
- *
- * Assuming L.U = P.A for n factored matrices (m x m),
- * compute x <- A x, for n companion vectors
- *
- * @param [in] Mlu batch of LU factors for matrix M - dimension m x m x n.
- * @param [in] P array storing pivot information - dimension m x n.
- * @param [in, out] X vector storing right handside and then solution
- *                  - dimension m x n
- */
-=======
 /** @brief Compute the LU factorization of a batch of matrices
 
     Factorize n matrices of size (m x m) stored in a dense tensor overwriting it
@@ -909,7 +882,6 @@
     @param [in] P array storing pivot information - dimension m x n.
     @param [in, out] X vector storing right-hand side and then solution -
     dimension m x n. */
->>>>>>> 35054e78
 void BatchLUSolve(const DenseTensor &Mlu, const Array<int> &P, Vector &X);
 
 
