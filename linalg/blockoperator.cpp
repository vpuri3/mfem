--- conflicted
+++ resolved
@@ -381,7 +381,6 @@
    }
 }
 
-<<<<<<< HEAD
 SchurComplimentOperator::SchurComplimentOperator(Solver & _AInv, Operator & _B,
                                                  Operator & _C, Operator & _D)
    : Operator(),
@@ -477,7 +476,6 @@
    }
 }
 
-=======
 BlockDiagonalMultiplicativePreconditioner::BlockDiagonalMultiplicativePreconditioner(
    const Array<int> & offsets_):
    Solver(offsets_.Last()),
@@ -731,5 +729,4 @@
 //    for (int i=0; i < xblock.NumBlocks(); ++i) { xblock.GetBlock(i).Destroy(); }
 //    for (int i=0; i < yblock.NumBlocks(); ++i) { yblock.GetBlock(i).Destroy(); }
 // }
->>>>>>> 593fd01e
 }