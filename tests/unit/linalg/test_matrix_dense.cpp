// Copyright (c) 2010-2021, Lawrence Livermore National Security, LLC. Produced
// at the Lawrence Livermore National Laboratory. All Rights reserved. See files
// LICENSE and NOTICE for details. LLNL-CODE-806117.
//
// This file is part of the MFEM library. For more information and source code
// availability visit https://mfem.org.
//
// MFEM is free software; you can redistribute it and/or modify it under the
// terms of the BSD-3 license. We welcome feedback and contributions, see file
// CONTRIBUTING.md for details.

#include "mfem.hpp"
#include "unit_tests.hpp"
#include "linalg/dtensor.hpp"

using namespace mfem;

TEST_CASE("DenseMatrix init-list construction", "[DenseMatrix]")
{
   double ContigData[6] = {6.0, 5.0, 4.0, 3.0, 2.0, 1.0};
   DenseMatrix Contiguous(ContigData, 2, 3);

   DenseMatrix Nested(
   {
      {6.0, 4.0, 2.0},
      {5.0, 3.0, 1.0}
   });

   for (int i = 0; i < Contiguous.Height(); i++)
   {
      for (int j = 0; j < Contiguous.Width(); j++)
      {
         REQUIRE(Nested(i,j) == Contiguous(i,j));
      }
   }
}

TEST_CASE("DenseMatrix LinearSolve methods",
          "[DenseMatrix]")
{
   SECTION("singular_system")
   {
      constexpr int N = 3;

      DenseMatrix A(N);
      A.SetRow(0, 0.0);
      A.SetRow(1, 0.0);
      A.SetRow(2, 0.0);

      double X[3];

      REQUIRE_FALSE(LinearSolve(A,X));
   }

   SECTION("1x1_system")
   {
      constexpr int N = 1;
      DenseMatrix A(N);
      A(0,0) = 2;

      double X[1] = { 12 };

      REQUIRE(LinearSolve(A,X));
      REQUIRE(X[0] == MFEM_Approx(6));
   }

   SECTION("2x2_system")
   {
      constexpr int N = 2;

      DenseMatrix A(N);
      A(0,0) = 2.0; A(0,1) = 1.0;
      A(1,0) = 3.0; A(1,1) = 4.0;

      double X[2] = { 1, 14 };

      REQUIRE(LinearSolve(A,X));
      REQUIRE(X[0] == MFEM_Approx(-2));
      REQUIRE(X[1] == MFEM_Approx(5));
   }

   SECTION("3x3_system")
   {
      constexpr int N = 3;

      DenseMatrix A(N);
      A(0,0) = 4; A(0,1) =  5; A(0,2) = -2;
      A(1,0) = 7; A(1,1) = -1; A(1,2) =  2;
      A(2,0) = 3; A(2,1) =  1; A(2,2) =  4;

      double X[3] = { -14, 42, 28 };

      REQUIRE(LinearSolve(A,X));
      REQUIRE(X[0] == MFEM_Approx(4));
      REQUIRE(X[1] == MFEM_Approx(-4));
      REQUIRE(X[2] == MFEM_Approx(5));
   }

}

TEST_CASE("DenseMatrix A*B^T methods",
          "[DenseMatrix]")
{
   double tol = 1e-12;

   double AtData[6] = {6.0, 5.0,
                       4.0, 3.0,
                       2.0, 1.0
                      };
   double BtData[12] = {1.0, 3.0, 5.0, 7.0,
                        2.0, 4.0, 6.0, 8.0,
                        1.0, 2.0, 3.0, 5.0
                       };

   DenseMatrix A(AtData, 2, 3);
   DenseMatrix B(BtData, 4, 3);
   DenseMatrix C(2,4);

   SECTION("MultABt")
   {
      double BData[12] = {1.0, 2.0, 1.0,
                          3.0, 4.0, 2.0,
                          5.0, 6.0, 3.0,
                          7.0, 8.0, 5.0
                         };
      DenseMatrix Bt(BData, 3, 4);

      double CtData[8] = {16.0, 12.0,
                          38.0, 29.0,
                          60.0, 46.0,
                          84.0, 64.0
                         };
      DenseMatrix Cexact(CtData, 2, 4);

      MultABt(A, B, C);
      C.Add(-1.0, Cexact);

      REQUIRE(C.MaxMaxNorm() < tol);

      Mult(A, Bt, Cexact);
      MultABt(A, B, C);
      C.Add(-1.0, Cexact);

      REQUIRE(C.MaxMaxNorm() < tol);
   }
   SECTION("MultADBt")
   {
      double DData[3] = {11.0, 7.0, 5.0};
      Vector D(DData, 3);

      double CtData[8] = {132.0, 102.0,
                          330.0, 259.0,
                          528.0, 416.0,
                          736.0, 578.0
                         };
      DenseMatrix Cexact(CtData, 2, 4);

      MultADBt(A, D, B, C);
      C.Add(-1.0, Cexact);

      REQUIRE(C.MaxMaxNorm() < tol);
   }
   SECTION("AddMultABt")
   {
      double CtData[8] = {17.0, 17.0,
                          40.0, 35.0,
                          63.0, 53.0,
                          88.0, 72.0
                         };
      DenseMatrix Cexact(CtData, 2, 4);

      C(0, 0) = 1.0; C(0, 1) = 2.0; C(0, 2) = 3.0; C(0, 3) = 4.0;
      C(1, 0) = 5.0; C(1, 1) = 6.0; C(1, 2) = 7.0; C(1, 3) = 8.0;

      AddMultABt(A, B, C);
      C.Add(-1.0, Cexact);

      REQUIRE(C.MaxMaxNorm() < tol);

      MultABt(A, B, C);
      C *= -1.0;
      AddMultABt(A, B, C);
      REQUIRE(C.MaxMaxNorm() < tol);
   }
   SECTION("AddMultADBt")
   {
      double DData[3] = {11.0, 7.0, 5.0};
      Vector D(DData, 3);

      double CtData[8] = {133.0, 107.0,
                          332.0, 265.0,
                          531.0, 423.0,
                          740.0, 586.0
                         };
      DenseMatrix Cexact(CtData, 2, 4);

      C(0, 0) = 1.0; C(0, 1) = 2.0; C(0, 2) = 3.0; C(0, 3) = 4.0;
      C(1, 0) = 5.0; C(1, 1) = 6.0; C(1, 2) = 7.0; C(1, 3) = 8.0;

      AddMultADBt(A, D, B, C);
      C.Add(-1.0, Cexact);

      REQUIRE(C.MaxMaxNorm() < tol);

      MultADBt(A, D, B, C);
      C *= -1.0;
      AddMultADBt(A, D, B, C);
      REQUIRE(C.MaxMaxNorm() < tol);

      DData[0] = 1.0; DData[1] = 1.0; DData[2] = 1.0;
      MultABt(A, B, C);
      C *= -1.0;
      AddMultADBt(A, D, B, C);
      REQUIRE(C.MaxMaxNorm() < tol);
   }
   SECTION("AddMult_a_ABt")
   {
      double a = 3.0;

      double CtData[8] = { 49.0,  41.0,
                           116.0,  93.0,
                           183.0, 145.0,
                           256.0, 200.0
                         };
      DenseMatrix Cexact(CtData, 2, 4);

      C(0, 0) = 1.0; C(0, 1) = 2.0; C(0, 2) = 3.0; C(0, 3) = 4.0;
      C(1, 0) = 5.0; C(1, 1) = 6.0; C(1, 2) = 7.0; C(1, 3) = 8.0;

      AddMult_a_ABt(a, A, B, C);
      C.Add(-1.0, Cexact);

      REQUIRE(C.MaxMaxNorm() < tol);

      MultABt(A, B, C);
      AddMult_a_ABt(-1.0, A, B, C);

      REQUIRE(C.MaxMaxNorm() < tol);
   }
}

TEST_CASE("KronMult methods",
          "[DenseMatrix]")
{
   double tol = 1e-12;
   int nA = 3, mA = 4;
   int nB = 5, mB = 6;
   DenseMatrix A(nA,mA);
   DenseMatrix B(nB,mB);

   for (int i = 0; i<nA; i++)
      for (int j = 0; j<mA; j++)
      {
         A(i,j) = ((double)rand()/(double)RAND_MAX);
      }

   for (int i = 0; i<nB; i++)
      for (int j = 0; j<mB; j++)
      {
         B(i,j) = ((double)rand()/(double)RAND_MAX);
      }

   DenseMatrix AB;
   KronProd(A,B,AB);

   // (A ⊗ B) r
   SECTION("KronMultABr")
   {
      Vector r(mA*mB); r.Randomize();
      MFEM_VERIFY(r.Size() == AB.Width(), "Check r size");
      Vector z0(AB.Height());
      AB.Mult(r,z0);

      Vector z1;
      KronMult(A,B,r,z1);
      MFEM_VERIFY(z0.Size() == z1.Size(), "Check z1 size");
      z0-=z1;
      REQUIRE(z0.Norml2() < tol);
   }
   // (A ⊗ B) R
   SECTION("KronMultABR")
   {
      int nR = mA*mB;
      int mR = 7;
      DenseMatrix R(nR, mR);
      for (int i = 0; i<nR; i++)
         for (int j = 0; j<mR; j++)
         {
            R(i,j) = ((double)rand()/(double)RAND_MAX);
         }

      DenseMatrix Z0(nA*nB,mR);
      Mult(AB,R,Z0);

      DenseMatrix Z1;
      KronMult(A,B,R,Z1);
      MFEM_VERIFY(Z0.Height() == Z1.Height() &&
                  Z0.Width() == Z1.Width(), "Check z1 size");
      Z0-=Z1;

      REQUIRE(Z0.MaxMaxNorm() < tol);

   }

   // (A ⊗ B ⊗ C) r
   SECTION("KronMultABCr")
   {
      int nC = 7, mC = 2;
      DenseMatrix C(nC, mC);
      for (int i = 0; i<nC; i++)
         for (int j = 0; j<mC; j++)
         {
            C(i,j) = ((double)rand()/(double)RAND_MAX);
         }

      DenseMatrix ABC;
      KronProd(AB,C,ABC);
      Vector r(mA*mB*mC); r.Randomize();
      MFEM_VERIFY(r.Size() == ABC.Width(), "Check r size");
      Vector z0(nA*nB*nC);
      ABC.Mult(r,z0);

      Vector z1;
      KronMult(A,B,C,r,z1);
      MFEM_VERIFY(z0.Size() == z1.Size(), "Check z1 size");
      z0-=z1;
      REQUIRE(z0.Norml2() < tol);
   }
}

TEST_CASE("KronMultInv methods",
          "[DenseMatrixInverse]")
{
   double tol = 1e-12;
   int nA = 3;
   int nB = 2;
   DenseMatrix A(
   {
      { 1.0,  0.2, 3.4},
      {-2.0, -1.0, 3.1},
      { 0.7,  1.4,-0.9}
   });
   DenseMatrix B(
   {
      {-10.1, 5.7},
      {-3.0,  4.2}
   });

   DenseMatrixInverse Ainv(A);
   DenseMatrixInverse Binv(B);

   DenseMatrix AB;
   KronProd(A,B,AB);

   // (A^-1 ⊗ B^-1) r
   SECTION("KronMultInvABr")
   {

      Vector r(nA*nB); r.Randomize();
      MFEM_VERIFY(r.Size() == AB.Width(), "Check r size");
      Vector z0(AB.Height());
      DenseMatrixInverse ABinv(AB);
      ABinv.Mult(r,z0);

      Vector z1;
      KronMult(Ainv,Binv,r,z1);
      MFEM_VERIFY(z0.Size() == z1.Size(), "Check z1 size");
      z0-=z1;
      REQUIRE(z0.Norml2() < tol);
   }

   // (A^-1 ⊗ B^-1) R
   SECTION("KronMultInvABR")
   {
      int nR = nA*nB;
      int mR = 7;
      DenseMatrix R(nR, mR);
      for (int i = 0; i<nR; i++)
         for (int j = 0; j<mR; j++)
         {
            R(i,j) = ((double)rand()/(double)RAND_MAX);
         }

      DenseMatrixInverse ABinv(AB);
      DenseMatrix Z0(nA*nB,mR);
      ABinv.Mult(R,Z0);

      DenseMatrix Z1;
      KronMult(Ainv,Binv,R,Z1);
      MFEM_VERIFY(Z0.Height() == Z1.Height() &&
                  Z0.Width() == Z1.Width(), "Check z1 size");
      Z0-=Z1;

      REQUIRE(Z0.MaxMaxNorm() < tol);
   }

   // (A^-1 ⊗ B^-1 ⊗ C^-1) r
   SECTION("KronMultInvABCr")
   {
      int nC = 4;
      DenseMatrix C(
      {
         {-2.1, 1.6, -3.4,  17.5},
         {-7.1, 1.3, -7.5, -12.5},
         { 0.5, 5.7, -6.0, -0.5},
         { 9.2, 0.3, -1.4, -14.9}
      });
      DenseMatrix ABC;
      KronProd(AB,C,ABC);
      DenseMatrixInverse ABCInv(ABC);
      Vector r(nA*nB*nC); r.Randomize();
      MFEM_VERIFY(r.Size() == ABC.Width(), "Check r size");
      Vector z0(nA*nB*nC);
      ABCInv.Mult(r,z0);

      DenseMatrixInverse Cinv(C);
      Vector z1;
      KronMult(Ainv,Binv,Cinv,r,z1);
      MFEM_VERIFY(z0.Size() == z1.Size(), "Check z1 size");
      z0-=z1;
      REQUIRE(z0.Norml2() < tol);
   }
}

TEST_CASE("LUFactors RightSolve", "[DenseMatrix]")
{
   double tol = 1e-12;

   // Zero on diagonal forces non-trivial pivot
   double AData[9] = { 0.0, 0.0, 3.0, 2.0, 2.0, 2.0, 2.0, 0.0, 4.0 };
   double BData[6] = { 1.0, 2.0, 3.0, 4.0, 5.0, 6.0 };
   int ipiv[3];

   DenseMatrix A(AData, 3, 3);
   DenseMatrix B(BData, 2, 3);

   DenseMatrixInverse Af1(A);
   DenseMatrix Ainv;
   Af1.GetInverseMatrix(Ainv);

   LUFactors Af2(AData, ipiv);
   Af2.Factor(3);

   DenseMatrix C(2,3);
   Mult(B, Ainv, C);
   Af2.RightSolve(3, 2, B.GetData());
   C -= B;

   REQUIRE(C.MaxMaxNorm() < tol);
}

TEST_CASE("DenseTensor LinearSolve methods",
          "[DenseMatrix]")
{

   int N = 3;
   DenseMatrix A(N);
   A(0,0) = 4; A(0,1) =  5; A(0,2) = -2;
   A(1,0) = 7; A(1,1) = -1; A(1,2) =  2;
   A(2,0) = 3; A(2,1) =  1; A(2,2) =  4;

   double X[3] = { -14, 42, 28 };

   int NE = 10;
   Vector X_batch(N*NE);
   DenseTensor A_batch(N,N,NE);

   auto a_batch = mfem::Reshape(A_batch.HostWrite(),N,N,NE);
   auto x_batch = mfem::Reshape(X_batch.HostWrite(),N,NE);
   // Column major
   for (int e=0; e<NE; ++e)
   {

      for (int r=0; r<N; ++r)
      {
         for (int c=0; c<N; ++c)
         {
            a_batch(c, r, e) = A.GetData()[c+r*N];
         }
         x_batch(r,e) = X[r];
      }
   }

   Array<int> P;
   BatchLUFactor(A_batch, P);
   BatchLUSolve(A_batch, P, X_batch);

   auto xans_batch = mfem::Reshape(X_batch.HostRead(),N,NE);
   REQUIRE(LinearSolve(A,X));
   for (int e=0; e<NE; ++e)
   {
      for (int r=0; r<N; ++r)
      {
         REQUIRE(xans_batch(r,e) == MFEM_Approx(X[r]));
      }
   }
}

<<<<<<< HEAD
#ifdef MFEM_USE_LAPACK

TEST_CASE("EigenSystem methods",
          "[DenseMatrix]")
{
   double tol = 1e-12;
   SECTION("SPD Matrix")
   {
      DenseMatrix A({{0.56806, 0.29211, 0.48315, 0.70024},
         {0.29211, 0.85147, 0.68123, 0.70689},
         {0.48315, 0.68123, 1.07229, 1.02681},
         {0.70024, 0.70689, 1.02681, 1.15468}
      });
      DenseMatrix V, AV(4);
      Vector Lambda;
      for (bool sym: { false, true })
      {
         DenseMatrixEigensystem  EigA(A,sym);
         EigA.Eval();
         V = EigA.Eigenvectors();
         Lambda = EigA.Eigenvalues();
         Mult(A,V,AV);
         V.RightScaling(Lambda);
         AV -= V;
         REQUIRE(AV.MaxMaxNorm() < tol);
      }
   }

   SECTION("Indefinite Matrix")
   {
      DenseMatrix A({{0.486278, 0.041135, 0.480727, 0.616026},
         {0.523599, 0.119827, 0.087808, 0.415241},
         {0.214454, 0.661631, 0.909626, 0.744259},
         {0.107007, 0.630604, 0.077862, 0.221006}
      });
      DenseMatrixEigensystem  EigA(A);
      EigA.Eval();

      Vector Lambda_r, Lambda_i;
      // Real part of eigenvalues
      Lambda_r = EigA.Eigenvalues();
      // Imag part of eigenvalues
      Lambda_i = EigA.Eigenvalues(true);

      DenseMatrix V;
      V = EigA.Eigenvectors();
      // Real part of eigenvectors
      DenseMatrix Vr(4), Vi(4);
      Vr.SetCol(0,V.GetColumn(0));
      Vr.SetCol(1,V.GetColumn(1));
      Vr.SetCol(2,V.GetColumn(1));
      Vr.SetCol(3,V.GetColumn(3));

      // Imag part of eigenvectors
      Vector vi(4); V.GetColumn(2,vi);
      Vi.SetCol(0,0.);
      Vi.SetCol(1,vi); vi *= -1.;
      Vi.SetCol(2,vi);
      Vi.SetCol(3,0.);

      // Check that A*V = V * Lambda
      // or A * (V_r + i V_i ) = (V_r + i V_i)*(Lamda_r + i Lambda_i)
      // or  A * V_r = V_r * Lambda_r -  V_i * Lambda_i
      // and A * V_i = V_r ( Lambda_i +  V_i * Lambda_r
      DenseMatrix AVr(4), AVi(4);
      Mult(A,Vr, AVr);
      Mult(A,Vi, AVi);

      DenseMatrix Vrlr = Vr; Vrlr.RightScaling(Lambda_r);
      DenseMatrix Vrli = Vr; Vrli.RightScaling(Lambda_i);
      DenseMatrix Vilr = Vi; Vilr.RightScaling(Lambda_r);
      DenseMatrix Vili = Vi; Vili.RightScaling(Lambda_i);

      AVr -= Vrlr; AVr+= Vili;
      AVi -= Vrli; AVi-= Vilr;

      REQUIRE(AVr.MaxMaxNorm() < tol);
      REQUIRE(AVi.MaxMaxNorm() < tol);
   }
}

#endif // if MFEM_USE_LAPACK
=======
TEST_CASE("DenseTensor copy", "[DenseMatrix][DenseTensor]")
{
   DenseTensor t1(2,3,4);
   for (int i=0; i<t1.TotalSize(); ++i)
   {
      t1.Data()[i] = i;
   }
   DenseTensor t2(t1);
   DenseTensor t3;
   t3 = t1;
   REQUIRE(t2.SizeI() == t1.SizeI());
   REQUIRE(t2.SizeJ() == t1.SizeJ());
   REQUIRE(t2.SizeK() == t1.SizeK());

   REQUIRE(t3.SizeI() == t1.SizeI());
   REQUIRE(t3.SizeJ() == t1.SizeJ());
   REQUIRE(t3.SizeK() == t1.SizeK());

   REQUIRE(t2.Data() != t1.Data());
   REQUIRE(t3.Data() != t1.Data());

   for (int i=0; i<t1.TotalSize(); ++i)
   {
      REQUIRE(t2.Data()[i] == t1.Data()[i]);
      REQUIRE(t3.Data()[i] == t1.Data()[i]);
   }
}
>>>>>>> 21f7d3f2
<|MERGE_RESOLUTION|>--- conflicted
+++ resolved
@@ -496,7 +496,6 @@
    }
 }
 
-<<<<<<< HEAD
 #ifdef MFEM_USE_LAPACK
 
 TEST_CASE("EigenSystem methods",
@@ -579,7 +578,6 @@
 }
 
 #endif // if MFEM_USE_LAPACK
-=======
 TEST_CASE("DenseTensor copy", "[DenseMatrix][DenseTensor]")
 {
    DenseTensor t1(2,3,4);
@@ -606,5 +604,4 @@
       REQUIRE(t2.Data()[i] == t1.Data()[i]);
       REQUIRE(t3.Data()[i] == t1.Data()[i]);
    }
-}
->>>>>>> 21f7d3f2
+}