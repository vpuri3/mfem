// Copyright (c) 2010-2020, Lawrence Livermore National Security, LLC. Produced
// at the Lawrence Livermore National Laboratory. All Rights reserved. See files
// LICENSE and NOTICE for details. LLNL-CODE-806117.
//
// This file is part of the MFEM library. For more information and source code
// availability visit https://mfem.org.
//
// MFEM is free software; you can redistribute it and/or modify it under the
// terms of the BSD-3 license. We welcome feedback and contributions, see file
// CONTRIBUTING.md for details.

#include "vtk.hpp"
#include "../general/binaryio.hpp"
#ifdef MFEM_USE_ZLIB
#include <zlib.h>
#endif

namespace mfem
{

<<<<<<< HEAD
const int vtk_prism_perm[6] = {0, 2, 1, 3, 5, 4};
=======
const int VTKGeometry::Map[Geometry::NUM_GEOMETRIES] =
{
   POINT, SEGMENT, TRIANGLE, SQUARE, TETRAHEDRON, CUBE, PRISM
};

const int VTKGeometry::QuadraticMap[Geometry::NUM_GEOMETRIES] =
{
   POINT, QUADRATIC_SEGMENT, QUADRATIC_TRIANGLE, BIQUADRATIC_SQUARE,
   QUADRATIC_TETRAHEDRON, TRIQUADRATIC_CUBE, BIQUADRATIC_QUADRATIC_PRISM
};

const int VTKGeometry::HighOrderMap[Geometry::NUM_GEOMETRIES] =
{
   POINT, LAGRANGE_SEGMENT, LAGRANGE_TRIANGLE, LAGRANGE_SQUARE,
   LAGRANGE_TETRAHEDRON, LAGRANGE_CUBE, LAGRANGE_PRISM
};

const int VTKGeometry::PrismMap[6] = {0, 2, 1, 3, 5, 4};

const int *VTKGeometry::VertexPermutation[Geometry::NUM_GEOMETRIES] =
{
   NULL, NULL, NULL, NULL, NULL, NULL, VTKGeometry::PrismMap
};

Geometry::Type VTKGeometry::GetMFEMGeometry(int vtk_geom)
{
   switch (vtk_geom)
   {
      case POINT:
         return Geometry::POINT;
      case SEGMENT:
      case QUADRATIC_SEGMENT:
      case LAGRANGE_SEGMENT:
         return Geometry::SEGMENT;
      case TRIANGLE:
      case QUADRATIC_TRIANGLE:
      case LAGRANGE_TRIANGLE:
         return Geometry::TRIANGLE;
      case SQUARE:
      case BIQUADRATIC_SQUARE:
      case LAGRANGE_SQUARE:
         return Geometry::SQUARE;
      case TETRAHEDRON:
      case QUADRATIC_TETRAHEDRON:
      case LAGRANGE_TETRAHEDRON:
         return Geometry::TETRAHEDRON;
      case CUBE:
      case TRIQUADRATIC_CUBE:
      case LAGRANGE_CUBE:
         return Geometry::CUBE;
      case PRISM:
      case BIQUADRATIC_QUADRATIC_PRISM:
      case LAGRANGE_PRISM:
         return Geometry::PRISM;
      default:
         return Geometry::INVALID;
   }
}

bool VTKGeometry::IsLagrange(int vtk_geom)
{
   return vtk_geom >= LAGRANGE_SEGMENT && vtk_geom <= LAGRANGE_PRISM;
}

bool VTKGeometry::IsQuadratic(int vtk_geom)
{
   return vtk_geom >= QUADRATIC_SEGMENT
          && vtk_geom <= BIQUADRATIC_QUADRATIC_PRISM;
}

int VTKGeometry::GetOrder(int vtk_geom, int npoints)
{
   if (IsQuadratic(vtk_geom))
   {
      return 2;
   }
   else if (IsLagrange(vtk_geom))
   {
      switch (vtk_geom)
      {
         case LAGRANGE_SEGMENT:
            return npoints - 1;
         case LAGRANGE_TRIANGLE:
            return (std::sqrt(8*npoints + 1) - 3)/2;
         case LAGRANGE_SQUARE:
            return std::round(std::sqrt(npoints)) - 1;
         case LAGRANGE_TETRAHEDRON:
            switch (npoints)
            {
               // Note that for given order, npoints is given by
               // npoints_order = (order + 1)*(order + 2)*(order + 3)/6,
               case 4: return 1;
               case 10: return 2;
               case 20: return 3;
               case 35: return 4;
               case 56: return 5;
               case 84: return 6;
               case 120: return 7;
               case 165: return 8;
               case 220: return 9;
               case 286: return 10;
               default:
               {
                  constexpr int max_order = 20;
                  int order = 11, npoints_order;
                  for (; order<max_order; ++order)
                  {
                     npoints_order = (order + 1)*(order + 2)*(order + 3)/6;
                     if (npoints_order == npoints) { break; }
                  }
                  MFEM_VERIFY(npoints == npoints_order, "");
                  return order;
               }
            }
         case LAGRANGE_CUBE:
            return std::round(std::cbrt(npoints)) - 1;
         case LAGRANGE_PRISM:
         {
            const double n = npoints;
            static const double third = 1.0/3.0;
            static const double ninth = 1.0/9.0;
            static const double twentyseventh = 1.0/27.0;
            const double term =
               std::cbrt(third*sqrt(third)*sqrt((27.0*n - 2.0)*n) + n
                         - twentyseventh);
            return std::round(term + ninth / term - 4*third);
         }
      }
   }
   return 1;
}
>>>>>>> 7ae181ba

int BarycentricToVTKTriangle(int *b, int ref)
{
   // Cf. https://git.io/JvW8f
   int max = ref;
   int min = 0;
   int bmin = std::min(std::min(b[0], b[1]), b[2]);
   int idx = 0;

   // scope into the correct triangle
   while (bmin > min)
   {
      idx += 3*ref;
      max -= 2;
      ++min;
      ref -= 3;
   }
   for (int d=0; d<3; ++d)
   {
      if (b[(d+2)%3] == max)
      {
         // we are on a vertex
         return idx;
      }
      ++idx;
   }
   for (int d=0; d<3; ++d)
   {
      if (b[(d+1)%3] == min)
      {
         // we are on an edge
         return idx + b[d] - (min + 1);
      }
      idx += max - (min + 1);
   }
   return idx;
}

int BarycentricToVTKTetra(int *b, int ref)
{
   // Cf. https://git.io/JvW8c
   int idx = 0;

   int max = ref;
   int min = 0;

   int bmin = std::min(std::min(std::min(b[0], b[1]), b[2]), b[3]);

   // scope into the correct tetra
   while (bmin > min)
   {
      idx += 2*(ref*ref + 1);
      max -= 3;
      min++;
      ref -= 4;
   }

   // When a linearized tetra vertex is cast into barycentric coordinates, one of
   // its coordinates is maximal and the other three are minimal. These are the
   // indices of the maximal barycentric coordinate for each vertex.
   static const int VertexMaxCoords[4] = {3,0,1,2};
   // Each linearized tetra edge holds two barycentric tetra coordinates constant
   // and varies the other two. These are the coordinates that are held constant
   // for each edge.
   static const int EdgeMinCoords[6][2] = {{1,2},{2,3},{0,2}, {0,1},{1,3},{0,3}};
   // The coordinate that increments when traversing an edge (i.e. the coordinate
   // of the nonzero component of the second vertex of the edge).
   static const int EdgeCountingCoord[6] = {0,1,3,2,2,2};
   // When describing a linearized tetra face, there is a mapping between the
   // four-component barycentric tetra system and the three-component barycentric
   // triangle system. These are the constant indices within the four-component
   // system for each face (e.g. face 0 holds barycentric tetra coordinate 1
   // constant).
   static const int FaceMinCoord[4] = {1,3,0,2};
   // When describing a linearized tetra face, there is a mapping between the
   // four-component barycentric tetra system and the three-component barycentric
   // triangle system. These are the relevant indices within the four-component
   // system for each face (e.g. face 0 varies across the barycentric tetra
   // coordinates 0, 2 and 3).
   static const int FaceBCoords[4][3] = {{0,2,3}, {2,0,1}, {2,1,3}, {1,0,3}};


   for (int vertex = 0; vertex < 4; vertex++)
   {
      if (b[VertexMaxCoords[vertex]] == max)
      {
         // we are on a vertex
         return idx;
      }
      idx++;
   }

   for (int edge = 0; edge < 6; edge++)
   {
      if (b[EdgeMinCoords[edge][0]] == min && b[EdgeMinCoords[edge][1]] == min)
      {
         // we are on an edge
         return idx + b[EdgeCountingCoord[edge]] - (min + 1);
      }
      idx += max - (min + 1);
   }

   for (int face = 0; face < 4; face++)
   {
      if (b[FaceMinCoord[face]] == min)
      {
         // we are on a face
         int projectedb[3];
         for (int i = 0; i < 3; i++)
         {
            projectedb[i] = b[FaceBCoords[face][i]] - min;
         }
         // we must subtract the indices of the face's vertices and edges, which
         // total to 3*ref
         return (idx + BarycentricToVTKTriangle(projectedb, ref) - 3*ref);
      }
      idx += (ref+1)*(ref+2)/2 - 3*ref;
   }
   return idx;
}

int VTKTriangleDOFOffset(int ref, int i, int j)
{
   return i + ref*(j - 1) - (j*(j + 1))/2;
}

int CartesianToVTKPrism(int i, int j, int k, int ref)
{
   // Cf. https://git.io/JvW0M
   int om1 = ref - 1;
   int ibdr = (i == 0);
   int jbdr = (j == 0);
   int ijbdr = (i + j == ref);
   int kbdr = (k == 0 || k == ref);
   // How many boundaries do we lie on at once?
   int nbdr = ibdr + jbdr + ijbdr + kbdr;

   // Return an invalid index given invalid coordinates
   if (i < 0 || i > ref || j < 0 || j > ref || i + j > ref || k < 0 || k > ref)
   {
      MFEM_ABORT("Invalid index")
   }

   if (nbdr == 3) // Vertex DOF
   {
      // ijk is a corner node. Return the proper index (somewhere in [0,5]):
      return (ibdr && jbdr ? 0 : (jbdr && ijbdr ? 1 : 2)) + (k ? 3 : 0);
   }

   int offset = 6;
   if (nbdr == 2) // Edge DOF
   {
      if (!kbdr)
      {
         // Must be on a vertical edge and 2 of {ibdr, jbdr, ijbdr} are true
         offset += om1*6;
         return offset + (k-1)
                + ((ibdr && jbdr) ? 0 : (jbdr && ijbdr ? 1 : 2))*om1;
      }
      else
      {
         // Must be on a horizontal edge and kbdr plus 1 of {ibdr, jbdr, ijbdr} is true
         // Skip past first 3 edges if we are on the top (k = ref) face:
         offset += (k == ref ? 3*om1 : 0);
         if (jbdr)
         {
            return offset + i - 1;
         }
         offset += om1; // Skip the i-axis edge
         if (ijbdr)
         {
            return offset + j - 1;
         }
         offset += om1; // Skip the ij-axis edge
         // if (ibdr)
         return offset + (ref - j - 1);
      }
   }

   offset += 9*om1; // Skip all the edges

   // Number of points on a triangular face (but not on edge/corner):
   int ntfdof = (om1 - 1)*om1/2;
   int nqfdof = om1*om1;
   if (nbdr == 1) // Face DOF
   {
      if (kbdr)
      {
         // We are on a triangular face.
         if (k > 0)
         {
            offset += ntfdof;
         }
         return offset + VTKTriangleDOFOffset(ref, i, j);
      }
      // Not a k-normal face, so skip them:
      offset += 2*ntfdof;

      // Face is quadrilateral (ref - 1) x (ref - 1)
      // First face is i-normal, then ij-normal, then j-normal
      if (jbdr) // On i-normal face
      {
         return offset + (i - 1) + om1*(k - 1);
      }
      offset += nqfdof; // Skip i-normal face
      if (ijbdr) // on ij-normal face
      {
         return offset + (ref - i - 1) + om1*(k - 1);
      }
      offset += nqfdof; // Skip ij-normal face
      return offset + j - 1 + om1*(k - 1);
   }

   // Skip all face DOF
   offset += 2*ntfdof + 3*nqfdof;

   // nbdr == 0: Body DOF
   return offset + VTKTriangleDOFOffset(ref, i, j) + ntfdof*(k - 1);
   // (i - 1) + (ref-1)*((j - 1) + (ref - 1)*(k - 1)));
}

int CartesianToVTKTensor(int idx_in, int ref, Geometry::Type geom)
{
   int n = ref + 1;
   switch (geom)
   {
      case Geometry::POINT:
         return idx_in;
      case Geometry::SEGMENT:
         if (idx_in == 0 || idx_in == ref)
         {
            return idx_in ? 1 : 0;
         }
         return idx_in + 1;
      case Geometry::SQUARE:
      {
         // Cf: https://git.io/JvZLT
         int i = idx_in % n;
         int j = idx_in / n;
         // Do we lie on any of the edges
         bool ibdr = (i == 0 || i == ref);
         bool jbdr = (j == 0 || j == ref);
         if (ibdr && jbdr) // Vertex DOF
         {
            return (i ? (j ? 2 : 1) : (j ? 3 : 0));
         }
         int offset = 4;
         if (jbdr) // Edge DOF on j==0 or j==ref
         {
            return (i - 1) + (j ? ref - 1 + ref - 1 : 0) + offset;
         }
         else if (ibdr) // Edge DOF on i==0 or i==ref
         {
            return (j - 1) + (i ? ref - 1 : 2 * (ref - 1) + ref - 1) + offset;
         }
         else // Interior DOF
         {
            offset += 2 * (ref - 1 + ref - 1);
            return offset + (i - 1) + (ref - 1) * ((j - 1));
         }
      }
      case Geometry::CUBE:
      {
         // Cf: https://git.io/JvZLe
         int i = idx_in % n;
         int j = (idx_in / n) % n;
         int k = idx_in / (n*n);
         bool ibdr = (i == 0 || i == ref);
         bool jbdr = (j == 0 || j == ref);
         bool kbdr = (k == 0 || k == ref);
         // How many boundaries do we lie on at once?
         int nbdr = (ibdr ? 1 : 0) + (jbdr ? 1 : 0) + (kbdr ? 1 : 0);
         if (nbdr == 3) // Vertex DOF
         {
            // ijk is a corner node. Return the proper index (in [0,7])
            return (i ? (j ? 2 : 1) : (j ? 3 : 0)) + (k ? 4 : 0);
         }

         int offset = 8;
         if (nbdr == 2) // Edge DOF
         {
            if (!ibdr)
            {
               // On i axis
               return (i - 1) +
                      (j ? ref - 1 + ref - 1 : 0) +
                      (k ? 2*(ref - 1 + ref - 1) : 0) +
                      offset;
            }
            if (!jbdr)
            {
               // On j axis
               return (j - 1) +
                      (i ? ref - 1 : 2*(ref - 1) + ref - 1) +
                      (k ? 2*(ref - 1 + ref - 1) : 0) +
                      offset;
            }
            // !kbdr, On k axis
            offset += 4*(ref - 1) + 4*(ref - 1);
            return (k - 1) + (ref - 1)*(i ? (j ? 3 : 1) : (j ? 2 : 0))
                   + offset;
         }

         offset += 4*(ref - 1 + ref - 1 + ref - 1);
         if (nbdr == 1) // Face DOF
         {
            if (ibdr) // On i-normal face
            {
               return (j - 1) + ((ref - 1)*(k - 1))
                      + (i ? (ref - 1)*(ref - 1) : 0) + offset;
            }
            offset += 2*(ref - 1)*(ref - 1);
            if (jbdr) // On j-normal face
            {
               return (i - 1)
                      + ((ref - 1)*(k - 1))
                      + (j ? (ref - 1)*(ref - 1) : 0) + offset;
            }
            offset += 2*(ref - 1)*(ref - 1);
            // kbdr, On k-normal face
            return (i - 1) + ((ref - 1)*(j - 1))
                   + (k ? (ref - 1)*(ref - 1) : 0) + offset;
         }

         // nbdr == 0: Interior DOF
         offset += 2*((ref - 1)*(ref - 1) +
                      (ref - 1)*(ref - 1) +
                      (ref - 1)*(ref - 1));
         return offset + (i - 1) + (ref - 1)*((j - 1) + (ref - 1)*(k - 1));
      }
      default:
         MFEM_ABORT("CartesianToVTKOrderingTensor only supports tensor"
                    " geometries.");
         return -1;
   }
}

void CreateVTKElementConnectivity(Array<int> &con, Geometry::Type geom, int ref)
{

   RefinedGeometry *RefG = GlobGeometryRefiner.Refine(geom, ref, 1);
   int nnodes = RefG->RefPts.GetNPoints();
   con.SetSize(nnodes);
   if (geom == Geometry::TRIANGLE)
   {
      int b[3];
      int idx = 0;
      for (b[1]=0; b[1]<=ref; ++b[1])
      {
         for (b[0]=0; b[0]<=ref-b[1]; ++b[0])
         {
            b[2] = ref - b[0] - b[1];
            con[BarycentricToVTKTriangle(b, ref)] = idx++;
         }
      }
   }
   else if (geom == Geometry::TETRAHEDRON)
   {
      int idx = 0;
      int b[4];
      for (b[2]=0; b[2]<=ref; b[2]++)
      {
         for (b[1]=0; b[1]<=ref-b[2]; b[1]++)
         {
            for (b[0]=0; b[0]<=ref-b[1]-b[2]; b[0]++)
            {
               b[3] = ref-b[0]-b[1]-b[2];
               con[BarycentricToVTKTetra(b, ref)] = idx++;
            }
         }
      }
   }
   else if (geom == Geometry::PRISM)
   {
      int idx = 0;
      for (int k=0; k<=ref; k++)
      {
         for (int j=0; j<=ref; j++)
         {
            for (int i=0; i<=ref-j; i++)
            {
               con[CartesianToVTKPrism(i, j, k, ref)] = idx++;
            }
         }
      }
   }
   else
   {
      for (int idx=0; idx<nnodes; ++idx)
      {
         con[CartesianToVTKTensor(idx, ref, geom)] = idx;
      }
   }
}

void WriteVTKEncodedCompressed(std::ostream &out, const void *bytes,
                               uint32_t nbytes, int compression_level)
{
   if (compression_level == 0)
   {
      // First write size of buffer (as uint32_t), encoded with base 64
      bin_io::WriteBase64(out, &nbytes, sizeof(nbytes));
      // Then write all the bytes in the buffer, encoded with base 64
      bin_io::WriteBase64(out, bytes, nbytes);
   }
   else
   {
#ifdef MFEM_USE_ZLIB
      MFEM_ASSERT(compression_level >= -1 && compression_level <= 9,
                  "Compression level must be between -1 and 9 (inclusive).");
      uLongf buf_sz = compressBound(nbytes);
      std::vector<unsigned char> buf(buf_sz);
      compress2(buf.data(), &buf_sz, static_cast<const Bytef *>(bytes), nbytes,
                compression_level);

      // Write the header
      std::vector<uint32_t> header(4);
      header[0] = 1; // number of blocks
      header[1] = nbytes; // uncompressed size
      header[2] = 0; // size of partial block
      header[3] = buf_sz; // compressed size
      bin_io::WriteBase64(out, header.data(), header.size()*sizeof(uint32_t));
      // Write the compressed data
      bin_io::WriteBase64(out, buf.data(), buf_sz);
#else
      MFEM_ABORT("MFEM must be compiled with ZLib support to output "
                 "compressed binary data.")
#endif
   }
}

bool IsBigEndian()
{
   int16_t x16 = 1;
   int8_t *x8 = reinterpret_cast<int8_t *>(&x16);
   return !*x8;
}

const char *VTKByteOrder()
{
   if (IsBigEndian())
   {
      return "BigEndian";
   }
   else
   {
      return "LittleEndian";
   }

}

} // namespace mfem<|MERGE_RESOLUTION|>--- conflicted
+++ resolved
@@ -18,9 +18,6 @@
 namespace mfem
 {
 
-<<<<<<< HEAD
-const int vtk_prism_perm[6] = {0, 2, 1, 3, 5, 4};
-=======
 const int VTKGeometry::Map[Geometry::NUM_GEOMETRIES] =
 {
    POINT, SEGMENT, TRIANGLE, SQUARE, TETRAHEDRON, CUBE, PRISM
@@ -152,7 +149,6 @@
    }
    return 1;
 }
->>>>>>> 7ae181ba
 
 int BarycentricToVTKTriangle(int *b, int ref)
 {
