--- conflicted
+++ resolved
@@ -63,36 +63,27 @@
    };
 
    Array<Element *> shared_edges;
-<<<<<<< HEAD
-   Array<Element *> shared_planars;
-   Array<Element *> shared_faces;
-=======
    // shared face id 'i' is:
    //   * triangle id 'i',                  if i < shared_trias.Size()
    //   * quad id 'i-shared_trias.Size()',  otherwise
    Array<Vert3> shared_trias;
    Array<Vert4> shared_quads;
->>>>>>> 7b0c974f
+   Array<Element *> shared_planars;
+   Array<Element *> shared_faces;
 
    /// Shared objects in each group.
    Table group_svert;
    Table group_sedge;
-<<<<<<< HEAD
+   Table group_stria;  // contains shared triangle indices
+   Table group_squad;  // contains shared quadrilateral indices
    Table group_splan;
    Table group_sface;
-=======
-   Table group_stria;  // contains shared triangle indices
-   Table group_squad;  // contains shared quadrilateral indices
->>>>>>> 7b0c974f
 
    /// Shared to local index mapping.
    Array<int> svert_lvert;
    Array<int> sedge_ledge;
-<<<<<<< HEAD
    Array<int> splan_lplan;
-=======
    // sface ids: all triangles first, then all quads
->>>>>>> 7b0c974f
    Array<int> sface_lface;
 
    /// Create from a nonconforming mesh.
@@ -215,24 +206,18 @@
    ///@{ @name These methods require group > 0
    int GroupNVertices(int group) { return group_svert.RowSize(group-1); }
    int GroupNEdges(int group)    { return group_sedge.RowSize(group-1); }
-<<<<<<< HEAD
+   int GroupNTriangles(int group) { return group_stria.RowSize(group-1); }
+   int GroupNQuadrilaterals(int group) { return group_squad.RowSize(group-1); }
    int GroupNPlanars(int group)  { return group_splan.RowSize(group-1); }
    int GroupNFaces(int group)    { return group_sface.RowSize(group-1); }
-=======
-   int GroupNTriangles(int group) { return group_stria.RowSize(group-1); }
-   int GroupNQuadrilaterals(int group) { return group_squad.RowSize(group-1); }
->>>>>>> 7b0c974f
 
    int GroupVertex(int group, int i)
    { return svert_lvert[group_svert.GetRow(group-1)[i]]; }
    void GroupEdge(int group, int i, int &edge, int &o);
-<<<<<<< HEAD
+   void GroupTriangle(int group, int i, int &face, int &o);
+   void GroupQuadrilateral(int group, int i, int &face, int &o);
    void GroupPlanar(int group, int i, int &planar, int &o);
    void GroupFace(int group, int i, int &face, int &o);
-=======
-   void GroupTriangle(int group, int i, int &face, int &o);
-   void GroupQuadrilateral(int group, int i, int &face, int &o);
->>>>>>> 7b0c974f
    ///@}
 
    void GenerateOffsets(int N, HYPRE_Int loc_sizes[],
