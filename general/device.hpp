--- conflicted
+++ resolved
@@ -66,13 +66,9 @@
       CEED_CUDA = 1 << 12,
       /** @brief [device] CEED HIP backend working together with the HIP
           backend. Enabled when MFEM_USE_CEED = YES and MFEM_USE_HIP = YES. */
-<<<<<<< HEAD
-      CEED_HIP = 1 << 12,
+      CEED_HIP = 1 << 13,
       /// [host] SYCL backend. Enabled when MFEM_USE_SYCL = YES.
       SYCL = 1 << 13,
-=======
-      CEED_HIP = 1 << 13,
->>>>>>> 759987ef
       /** @brief [device] Debug backend: host memory is READ/WRITE protected
           while a device is in use. It allows to test the "device" code-path
           (using separate host/device memory pools and host <-> device
