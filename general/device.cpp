--- conflicted
+++ resolved
@@ -38,13 +38,8 @@
 // Backends listed by priority, high to low:
 static const Backend::Id backend_list[Backend::NUM_BACKENDS] =
 {
-<<<<<<< HEAD
-   Backend::OCCA_CUDA, Backend::RAJA_CUDA, Backend::CUDA,
-   Backend::HIP,
-=======
    Backend::CEED_CUDA, Backend::OCCA_CUDA, Backend::RAJA_CUDA, Backend::CUDA,
    Backend::HIP, Backend::DEBUG,
->>>>>>> c390dbbc
    Backend::OCCA_OMP, Backend::RAJA_OMP, Backend::OMP,
    Backend::CEED_CPU, Backend::OCCA_CPU, Backend::RAJA_CPU, Backend::CPU
 };
@@ -52,15 +47,10 @@
 // Backend names listed by priority, high to low:
 static const char *backend_name[Backend::NUM_BACKENDS] =
 {
-<<<<<<< HEAD
-   "occa-cuda", "raja-cuda", "cuda", "hip", "occa-omp", "raja-omp", "omp",
-   "occa-cpu", "raja-cpu", "cpu"
-=======
    "ceed-cuda", "occa-cuda", "raja-cuda", "cuda",
    "hip", "debug",
    "occa-omp", "raja-omp", "omp",
    "ceed-cpu", "occa-cpu", "raja-cpu", "cpu"
->>>>>>> c390dbbc
 };
 
 } // namespace mfem::internal
@@ -276,9 +266,6 @@
 
 void Device::UpdateMemoryTypeAndClass()
 {
-<<<<<<< HEAD
-   if (Device::Allows(Backend::DEVICE_MASK))
-=======
    const bool debug = Device::Allows(Backend::DEBUG);
 
    const bool device = Device::Allows(Backend::DEVICE_MASK);
@@ -290,7 +277,6 @@
 
    // Enable the device memory type
    if (device)
->>>>>>> c390dbbc
    {
       if (!mem_device_env)
       {
@@ -379,18 +365,6 @@
 #endif
 }
 
-static void HipDeviceSetup(const int dev, int &ngpu)
-{
-#ifdef MFEM_USE_HIP
-   int deviceId;
-   MFEM_GPU_CHECK(hipGetDevice(&deviceId));
-   hipDeviceProp_t props;
-   MFEM_GPU_CHECK(hipGetDeviceProperties(&props, deviceId));
-   MFEM_VERIFY(dev==deviceId,"");
-   ngpu = 1;
-#endif
-}
-
 static void RajaDeviceSetup(const int dev, int &ngpu)
 {
 #ifdef MFEM_USE_CUDA
